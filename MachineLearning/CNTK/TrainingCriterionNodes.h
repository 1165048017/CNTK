--- conflicted
+++ resolved
@@ -1,2848 +1,914 @@
-<<<<<<< HEAD
-//
-// <copyright file="TrainingCriterionNodes.h" company="Microsoft">
-//     Copyright (c) Microsoft Corporation.  All rights reserved.
-// </copyright>
-//
-#pragma once
-
-#include <map>
-#include <string>
-#include <vector>
-#include <stdexcept>
-#include <list>
-#include <memory>
-#include "ComputationNode.h"
-
-namespace Microsoft { namespace MSR { namespace CNTK {
-    //note: to save computation the gradient may be scaled by an constant. 
-
-    template<class ElemType>
-    class SquareErrorNode : public ComputationNode<ElemType>
-    {
-        UsingComputationNodeMembers;
-    public:
-        SquareErrorNode(const DEVICEID_TYPE deviceId=AUTOPLACEMATRIX, const std::wstring name = L"")  
-            : ComputationNode<ElemType>(deviceId), m_leftMinusRight(deviceId)
-        {
-            m_nodeName = (name == L""? CreateUniqNodeName() : name);
-            m_deviceId = deviceId;
-            MoveMatricesToDevice(deviceId);
-            InitRecurrentNode();
-        }
-
-        SquareErrorNode(File& fstream, const size_t modelVersion, const DEVICEID_TYPE deviceId=AUTOPLACEMATRIX, const std::wstring name = L"")
-            : ComputationNode<ElemType>(deviceId), m_leftMinusRight(deviceId)
-        {
-            m_nodeName = (name == L""? CreateUniqNodeName() : name);
-            LoadFromFile(fstream, modelVersion, deviceId);
-        }
-                
-        virtual const std::wstring OperationName() const {return TypeName();}
-        static const std::wstring TypeName() {return L"SquareError";} 
-
-        virtual void ComputeInputPartial(const size_t inputIndex)
-        {
-            if (inputIndex > 1)
-                throw std::invalid_argument("SquareError criteria only takes two inputs.");
-
-            //left Node must be a scalar
-            if (inputIndex == 0)  //left derivative
-            {
-                ComputeInputPartialLeft(Inputs(0)->GradientValues(), GradientValues(), m_leftMinusRight);
-            }
-            else
-            {
-                ComputeInputPartialRight(Inputs(1)->GradientValues(), GradientValues(), m_leftMinusRight);
-            }
-        }
-
-        virtual void ComputeInputPartial(const size_t /*inputIndex*/, const size_t /*timeIdxInSeq*/)
-        {
-            throw std::logic_error("SquareError node should never be in a loop.");
-        }
-
-        static void WINAPI ComputeInputPartialLeft(Matrix<ElemType>& inputGradientValues, const Matrix<ElemType>& gradientValues, const Matrix<ElemType>& leftMinusRight)  
-        {
-            inputGradientValues.AddWithScaleOf(gradientValues.Get00Element(), leftMinusRight);
-        }
-
-        static void WINAPI ComputeInputPartialRight(Matrix<ElemType>& inputGradientValues, const Matrix<ElemType>& gradientValues, const Matrix<ElemType>& leftMinusRight)  
-        {
-            inputGradientValues.AddWithScaleOf(-gradientValues.Get00Element(), leftMinusRight);
-        }
-
-        virtual void EvaluateThisNode()  
-        {
-            EvaluateThisNodeS(FunctionValues(), Inputs(0)->FunctionValues(), Inputs(1)->FunctionValues(), m_leftMinusRight);
-        }
-
-        virtual void EvaluateThisNode(const size_t /*timeIdxInSeq*/)
-        {
-            throw std::logic_error("SquareError node should never be in a loop.");
-        }
-
-        static void WINAPI EvaluateThisNodeS(Matrix<ElemType>& functionValues, const Matrix<ElemType>& inputFunctionValues0, const Matrix<ElemType>& inputFunctionValues1, Matrix<ElemType>& leftMinusRight)  
-        {
-            leftMinusRight.AssignDifferenceOf(inputFunctionValues0, inputFunctionValues1);
-            ElemType v = leftMinusRight.FrobeniusNorm();
-            functionValues.Resize(1,1);
-            functionValues.SetValue(v*v/2);
-#if NANCHECK
-            functionValues.HasNan("SquareError");
-#endif
-        }
-
-        virtual void Validate()
-        {
-            PrintSelfBeforeValidation();
-
-            if (m_children.size() != 2) 
-                throw std::logic_error("SquareError operation requires two inputs.");
-
-            size_t index = 0;
-            if (Inputs(index)->OperationName() == LearnableParameter<ElemType>::TypeName())
-            {
-                size_t rows = Inputs(index)->FunctionValues().GetNumRows() == 0? Inputs(1-index)->FunctionValues().GetNumRows() : Inputs(index)->FunctionValues().GetNumRows();
-                size_t cols = Inputs(index)->FunctionValues().GetNumCols() == 0? Inputs(1-index)->FunctionValues().GetNumCols() : Inputs(index)->FunctionValues().GetNumCols();
-                Inputs(index)->FunctionValues().Resize(rows, cols);
-            }
-
-            index = 1;
-            if (Inputs(index)->OperationName() == LearnableParameter<ElemType>::TypeName())
-            {
-                size_t rows = Inputs(index)->FunctionValues().GetNumRows() == 0? Inputs(1-index)->FunctionValues().GetNumRows() : Inputs(index)->FunctionValues().GetNumRows();
-                size_t cols = Inputs(index)->FunctionValues().GetNumCols() == 0? Inputs(1-index)->FunctionValues().GetNumCols() : Inputs(index)->FunctionValues().GetNumCols();
-                Inputs(index)->FunctionValues().Resize(rows, cols);
-            }
-
-            if (Inputs(0)->FunctionValues().GetNumElements() == 0 || Inputs(1)->FunctionValues().GetNumElements() == 0)
-                throw std::logic_error("SquareError operation: one of the operants has 0 element.");
-
-            if (!(Inputs(0)->FunctionValues().GetNumRows() == Inputs(1)->FunctionValues().GetNumRows()  &&  //match size
-                Inputs(0)->FunctionValues().GetNumCols() == Inputs(1)->FunctionValues().GetNumCols()) )
-            {
-                throw std::logic_error("The Matrix dimension in the SquareError operation does not match.");
-            }       
-
-            FunctionValues().Resize(1,1);
-            m_leftMinusRight.Resize(Inputs(0)->FunctionValues().GetNumRows(), Inputs(0)->FunctionValues().GetNumCols());
-            CopyImageSizeFromInputs(); 
-        }
-
-        virtual void CopyImageSizeFromInputs()
-        {
-            CopyImageSizeFromInput(0, false);
-
-            m_outputChannels = 1;
-            m_outputWidth = 1;
-            m_outputHeight = 1;        
-        }       
-
-        virtual void AttachInputs(const ComputationNodePtr leftNode, const ComputationNodePtr rightNode) 
-        {
-            m_children.resize(2);
-            m_children[0] = leftNode;
-            m_children[1] = rightNode;
-        }
-
-        virtual void MoveMatricesToDevice(const DEVICEID_TYPE deviceId)
-        {
-            ComputationNode<ElemType>::MoveMatricesToDevice(deviceId);
-
-            if (deviceId != AUTOPLACEMATRIX)
-            {
-                if (m_leftMinusRight.GetDeviceId() != deviceId)
-                    m_leftMinusRight.TransferFromDeviceToDevice(m_leftMinusRight.GetDeviceId(), deviceId,true);
-            }
-        }
-
-        virtual void CopyTo(const ComputationNodePtr nodeP, const std::wstring& newName, const CopyNodeFlags flags) const
-        {
-            ComputationNode<ElemType>::CopyTo(nodeP, newName, flags);
-            SquareErrorNode<ElemType>* node = (SquareErrorNode<ElemType>*) nodeP;
-
-            if (flags & CopyNodeFlags::copyNodeValue)
-            {
-                node->m_leftMinusRight = m_leftMinusRight;
-            }
-        }
-
-        // copy constructor
-        SquareErrorNode(const SquareErrorNode<ElemType>* node, const std::wstring& newName, const CopyNodeFlags flags)
-            : ComputationNode<ElemType>(node->m_deviceId), m_leftMinusRight(node->m_deviceId)
-        {
-            node->CopyTo(this, newName, flags);
-        }
-
-        virtual ComputationNodePtr Duplicate(const std::wstring& newName, const CopyNodeFlags flags) const
-        {
-            const std::wstring& name = (newName == L"")?NodeName():newName;
-                
-            ComputationNodePtr node = new SquareErrorNode<ElemType>(this, name, flags);
-            return node;
-        }
-
-    private:
-        Matrix<ElemType> m_leftMinusRight;
-    };
-
-    template class SquareErrorNode<float>; 
-    template class SquareErrorNode<double>;
-
-    //calculates: -sum(left_i * log(softmax_i(right)))
-    template<class ElemType>
-    class CrossEntropyWithSoftmaxNode : public ComputationNode<ElemType>
-    {
-        UsingComputationNodeMembers;
-    public:
-        CrossEntropyWithSoftmaxNode(const DEVICEID_TYPE deviceId=AUTOPLACEMATRIX, const std::wstring name = L"")  
-            : ComputationNode<ElemType>(deviceId), m_logSoftmaxOfRight(deviceId), m_softmaxOfRight(deviceId)
-        {
-            m_nodeName = (name == L""? CreateUniqNodeName() : name);
-            m_deviceId = deviceId;
-            MoveMatricesToDevice(deviceId);
-            InitRecurrentNode();
-        }
-
-        CrossEntropyWithSoftmaxNode(File& fstream, const size_t modelVersion, const DEVICEID_TYPE deviceId=AUTOPLACEMATRIX, const std::wstring name = L"")
-            : ComputationNode<ElemType>(deviceId), m_logSoftmaxOfRight(deviceId), m_softmaxOfRight(deviceId)
-        {
-            m_nodeName = (name == L""? CreateUniqNodeName() : name);
-            LoadFromFile(fstream, modelVersion, deviceId);
-        }
-                
-        virtual const std::wstring OperationName() const {return TypeName();}
-        static const std::wstring TypeName() {return L"CrossEntropyWithSoftmax";} 
-
-        virtual void ComputeInputPartial(const size_t inputIndex)
-        {
-            if (inputIndex > 1)
-                throw std::invalid_argument("CrossEntropyWithSoftmaxNode criterion only takes two inputs.");
-
-            //left Node must be a scalar
-            if (inputIndex == 0)  //left derivative
-            {
-                ComputeInputPartialLeft(m_logSoftmaxOfRight, Inputs(inputIndex)->GradientValues(), GradientValues());
-            }
-            else
-            {
-                ComputeInputPartialRight(m_softmaxOfRight, Inputs(0)->FunctionValues(), Inputs(inputIndex)->GradientValues(), GradientValues());
-            }
-
-        }
-
-        virtual void ComputeInputPartial(const size_t /*inputIndex*/, const size_t /*timeIdxInSeq*/) 
-        {
-            throw std::logic_error("CrossEntropyWithSoftmax node should never be in a loop.");
-        }
-
-        static void WINAPI ComputeInputPartialLeft(const Matrix<ElemType>& logSoftmaxOfRight, Matrix<ElemType>& inputGradientValues, 
-            const Matrix<ElemType>& gradientValues)  
-        {
-#if DUMPOUTPUT
-            logSoftmaxOfRight.Print("CrossEntropyWithSoftmax Partial-logSoftmaxOfRight");
-            gradientValues.Print("CrossEntropyWithSoftmax Partial-gradientValues");
-            inputGradientValues.Print("CrossEntropyWithSoftmaxNode Partial-Left-in");
-#endif
-
-            Matrix<ElemType>::ScaleAndAdd(-gradientValues.Get00Element(), logSoftmaxOfRight, inputGradientValues);
-#if DUMPOUTPUT
-            inputGradientValues.Print("CrossEntropyWithSoftmaxNode Partial-Left-out");
-#endif
-
-        }
-
-        static void WINAPI ComputeInputPartialRight(const Matrix<ElemType>& softmaxOfRight, const Matrix<ElemType>& inputFunctionValues, 
-            Matrix<ElemType>& inputGradientValues, const Matrix<ElemType>& gradientValues)  
-        {
-#if DUMPOUTPUT
-            softmaxOfRight.Print("CrossEntropyWithSoftmax Partial-softmaxOfRight");
-            inputFunctionValues.Print("CrossEntropyWithSoftmax Partial-inputFunctionValues");
-            gradientValues.Print("CrossEntropyWithSoftmax Partial-gradientValues");
-            inputGradientValues.Print("CrossEntropyWithSoftmaxNode Partial-Right-in");
-#endif
-
-            Matrix<ElemType>::AddScaledDifference(gradientValues, softmaxOfRight, inputFunctionValues, inputGradientValues);
-#if DUMPOUTPUT
-            inputGradientValues.Print("CrossEntropyWithSoftmaxNode Partial-Right");
-#endif
-        }
-
-
-        virtual void EvaluateThisNode()   //-sum(left_i * log(softmax_i(right)))
-        {
-            EvaluateThisNodeS(FunctionValues(), Inputs(0)->FunctionValues(), Inputs(1)->FunctionValues(), m_softmaxOfRight, m_logSoftmaxOfRight);
-        }
-
-        virtual void EvaluateThisNode(const size_t /*timeIdxInSeq*/) 
-        {
-            throw std::logic_error("CrossEntropyWithSoftmax node should never be in a loop.");
-        }
-
-        static void WINAPI EvaluateThisNodeS(Matrix<ElemType>& functionValues, const Matrix<ElemType>& inputFunctionValues0, const Matrix<ElemType>& inputFunctionValues1, 
-            Matrix<ElemType>& softmaxOfRight, Matrix<ElemType>& logSoftmaxOfRight)  
-        {
-            logSoftmaxOfRight.AssignLogSoftmaxOf(inputFunctionValues1, true);
-            softmaxOfRight.SetValue(logSoftmaxOfRight);
-            softmaxOfRight.InplaceExp();
-            functionValues.AssignInnerProductOfMatrices(inputFunctionValues0, logSoftmaxOfRight);
-            functionValues*=(-1);
-#if NANCHECK
-            functionValues.HasNan("CrossEntropyWithSoftmax");
-#endif
-#if DUMPOUTPUT
-            functionValues.Print("CrossEntropyWithSoftmaxNode");
-#endif
-        }
-
-        virtual void Validate()
-        {
-            PrintSelfBeforeValidation();
-
-            if (m_children.size() != 2) 
-                throw std::logic_error("CrossEntropyWithSoftmaxNode criterion requires two inputs.");
-
-            if (Inputs(0)->OperationName() != L"InputValue" && Inputs(0)->OperationName() != L"SparseInputValue")
-                throw std::logic_error("CrossEntropyWithSoftmaxNode criterion requires the first input to be the label.");
-
-            //we may release the constraint that the first operant is an inputValue later so the following code should be kept
-            size_t index = 0;
-            if (Inputs(index)->OperationName() == LearnableParameter<ElemType>::TypeName())
-            {
-                size_t rows = Inputs(index)->FunctionValues().GetNumRows() == 0? Inputs(1-index)->FunctionValues().GetNumRows() : Inputs(index)->FunctionValues().GetNumRows();
-                size_t cols = Inputs(index)->FunctionValues().GetNumCols() == 0? Inputs(1-index)->FunctionValues().GetNumCols() : Inputs(index)->FunctionValues().GetNumCols();
-                Inputs(index)->FunctionValues().Resize(rows, cols);
-            }
-
-            index = 1;
-            if (Inputs(index)->OperationName() == LearnableParameter<ElemType>::TypeName())
-            {
-                size_t rows = Inputs(index)->FunctionValues().GetNumRows() == 0? Inputs(1-index)->FunctionValues().GetNumRows() : Inputs(index)->FunctionValues().GetNumRows();
-                size_t cols = Inputs(index)->FunctionValues().GetNumCols() == 0? Inputs(1-index)->FunctionValues().GetNumCols() : Inputs(index)->FunctionValues().GetNumCols();
-                Inputs(index)->FunctionValues().Resize(rows, cols);
-            }
-
-            if (Inputs(0)->FunctionValues().GetNumElements() == 0 || Inputs(1)->FunctionValues().GetNumElements() == 0)
-                throw std::logic_error("CrossEntropyWithSoftmaxNode operation: one of the operants has 0 element.");
-
-            if (!(Inputs(0)->FunctionValues().GetNumRows() == Inputs(1)->FunctionValues().GetNumRows()  &&  //match size
-                Inputs(0)->FunctionValues().GetNumCols() == Inputs(1)->FunctionValues().GetNumCols()) )
-            {
-                throw std::logic_error("The Matrix<ElemType>  dimension in the CrossEntropyWithSoftmaxNode operation does not match.");
-            }       
-
-            FunctionValues().Resize(1,1);
-            CopyImageSizeFromInputs(); 
-
-            m_logSoftmaxOfRight.Resize(Inputs(0)->FunctionValues().GetNumRows(), Inputs(0)->FunctionValues().GetNumCols());
-            m_softmaxOfRight.Resize(Inputs(0)->FunctionValues().GetNumRows(), Inputs(0)->FunctionValues().GetNumCols());
-        }
-
-        virtual void CopyImageSizeFromInputs()
-        {
-            CopyImageSizeFromInput(0, false);
-
-            m_outputChannels = 1;
-            m_outputWidth = 1;
-            m_outputHeight = 1;        
-        }
-
-        //leftNode should be the empirical
-        virtual void AttachInputs(const ComputationNodePtr label, const ComputationNodePtr prediction) 
-        {
-            m_children.resize(2);
-            m_children[0] = label;
-            m_children[1] = prediction;
-        }
-
-        virtual void MoveMatricesToDevice(const DEVICEID_TYPE deviceId)
-        {
-            ComputationNode<ElemType>::MoveMatricesToDevice(deviceId);
-
-            if (deviceId != AUTOPLACEMATRIX)
-            {
-                if (m_logSoftmaxOfRight.GetDeviceId() != deviceId)
-                {
-                    m_logSoftmaxOfRight.TransferFromDeviceToDevice(m_logSoftmaxOfRight.GetDeviceId(), deviceId,true);
-                }
-                if (m_softmaxOfRight.GetDeviceId() != deviceId)
-                {
-                    m_softmaxOfRight.TransferFromDeviceToDevice(m_softmaxOfRight.GetDeviceId(), deviceId,true);
-                }
-            }
-        }
-
-        virtual void CopyTo(const ComputationNodePtr nodeP, const std::wstring& newName, const CopyNodeFlags flags) const
-        {
-            ComputationNode<ElemType>::CopyTo(nodeP, newName, flags);
-            CrossEntropyWithSoftmaxNode<ElemType>* node = (CrossEntropyWithSoftmaxNode<ElemType>*) nodeP;
-
-            if (flags & CopyNodeFlags::copyNodeValue)
-            {
-                node->m_logSoftmaxOfRight = m_logSoftmaxOfRight;
-                node->m_softmaxOfRight = m_softmaxOfRight;
-            }
-        }
-
-        // copy constructor
-        CrossEntropyWithSoftmaxNode(const CrossEntropyWithSoftmaxNode<ElemType>* node, const std::wstring& newName, const CopyNodeFlags flags)
-            : ComputationNode<ElemType>(node->m_deviceId), m_logSoftmaxOfRight(node->m_deviceId), m_softmaxOfRight(node->m_deviceId)
-        {
-            node->CopyTo(this, newName, flags);
-        }
-
-        virtual ComputationNodePtr Duplicate(const std::wstring& newName, const CopyNodeFlags flags) const
-        {
-            const std::wstring& name = (newName == L"")?NodeName():newName;
-                
-            ComputationNodePtr node = new CrossEntropyWithSoftmaxNode<ElemType>(this, name, flags);
-            return node;
-        }
-
-    protected:
-        Matrix<ElemType> m_logSoftmaxOfRight;
-        Matrix<ElemType> m_softmaxOfRight;       
-    };
-
-    template class CrossEntropyWithSoftmaxNode<float>; 
-    template class CrossEntropyWithSoftmaxNode<double>;
-
-    //calculates: -sum(left_i * log(right_i))
-    //assume softmax is already done
-    template<class ElemType>
-    class CrossEntropyNode : public ComputationNode<ElemType>
-    {
-        UsingComputationNodeMembers;
-    public:
-        CrossEntropyNode(const DEVICEID_TYPE deviceId=AUTOPLACEMATRIX, const std::wstring name = L"")  
-            : ComputationNode<ElemType>(deviceId), m_logOfRight(deviceId), m_leftDivRight(deviceId)
-        {
-            m_nodeName = (name == L""? CreateUniqNodeName() : name);
-            m_deviceId = deviceId;
-            MoveMatricesToDevice(deviceId);
-            InitRecurrentNode();
-        }
-
-        CrossEntropyNode(File& fstream, const size_t modelVersion, const DEVICEID_TYPE deviceId=AUTOPLACEMATRIX, const std::wstring name = L"")
-            : ComputationNode<ElemType>(deviceId), m_logOfRight(deviceId), m_leftDivRight(deviceId)
-        {
-            m_nodeName = (name == L""? CreateUniqNodeName() : name);
-            LoadFromFile(fstream, modelVersion, deviceId);
-        }
-
-        virtual const std::wstring OperationName() const {return TypeName();}
-        static const std::wstring TypeName() {return L"CrossEntropy";} 
-
-        virtual void ComputeInputPartial(const size_t inputIndex)
-        {
-            if (inputIndex > 1)
-                throw std::invalid_argument("CrossEntropy criterion only takes two inputs.");
-
-            //left Node must be a scalar
-            if (inputIndex == 0)  //left derivative
-            {
-                ComputeInputPartialLeft(m_logOfRight, Inputs(inputIndex)->GradientValues(), GradientValues());
-            }
-            else
-            {
-                ComputeInputPartialRight(m_leftDivRight, Inputs(0)->FunctionValues(), Inputs(1)->FunctionValues(), Inputs(inputIndex)->GradientValues(), GradientValues());
-            }
-        }
-
-        virtual void ComputeInputPartial(const size_t /*inputIndex*/, const size_t /*timeIdxInSeq*/) 
-        {
-            throw std::logic_error("CrossEntropy node should never be in a loop.");
-        }
-
-        static void WINAPI ComputeInputPartialLeft(const Matrix<ElemType>& logOfRight, Matrix<ElemType>& inputGradientValues, 
-            const Matrix<ElemType>& gradientValues)  
-        {
-            Matrix<ElemType>::ScaleAndAdd(-gradientValues.Get00Element(), logOfRight, inputGradientValues);
-        }
-
-        static void WINAPI ComputeInputPartialRight(Matrix<ElemType>& leftDivRight, 
-            const Matrix<ElemType>& inputFunctionValues0, const Matrix<ElemType>& inputFunctionValues1,
-            Matrix<ElemType>& inputGradientValues, const Matrix<ElemType>& gradientValues)  
-        {
-            leftDivRight.AssignElementDivisionOf(inputFunctionValues0, inputFunctionValues1);
-
-            Matrix<ElemType>::ScaleAndAdd(-gradientValues.Get00Element(), leftDivRight, inputGradientValues);
-        }
-
-        virtual void EvaluateThisNode()   //-sum(left_i * log(right_i))
-        {
-            EvaluateThisNodeS(FunctionValues(), Inputs(0)->FunctionValues(), Inputs(1)->FunctionValues(), m_logOfRight);
-        }
-
-        virtual void EvaluateThisNode(const size_t /*timeIdxInSeq*/) 
-        {
-            throw std::logic_error("CrossEntropy node should never be in a loop.");
-        }
-
-        static void WINAPI EvaluateThisNodeS(Matrix<ElemType>& functionValues, const Matrix<ElemType>& inputFunctionValues0, const Matrix<ElemType>& inputFunctionValues1, 
-            Matrix<ElemType>& logOfRight)  
-        {
-            logOfRight.SetValue(inputFunctionValues1);
-            logOfRight.InplaceLog();
-            functionValues.AssignInnerProductOfMatrices(inputFunctionValues0, logOfRight);
-            functionValues*=(-1);
-#if NANCHECK
-            functionValues.HasNan("CrossEntropy");
-#endif
-        }
-
-        virtual void Validate()
-        {
-            PrintSelfBeforeValidation();
-
-            if (m_children.size() != 2) 
-                throw std::logic_error("CrossEntropyNode criterion requires two inputs.");
-
-            if (Inputs(0)->OperationName() != L"InputValue")
-                throw std::logic_error("CrossEntropyNode criterion requires the first input to be the label.");
-
-            //we may release the constraint that the first operant is an inputValue later so the following code should be kept
-            size_t index = 0;
-            if (Inputs(index)->OperationName() == LearnableParameter<ElemType>::TypeName())
-            {
-                size_t rows = Inputs(index)->FunctionValues().GetNumRows() == 0? Inputs(1-index)->FunctionValues().GetNumRows() : Inputs(index)->FunctionValues().GetNumRows();
-                size_t cols = Inputs(index)->FunctionValues().GetNumCols() == 0? Inputs(1-index)->FunctionValues().GetNumCols() : Inputs(index)->FunctionValues().GetNumCols();
-                Inputs(index)->FunctionValues().Resize(rows, cols);
-            }
-
-            index = 1;
-            if (Inputs(index)->OperationName() == LearnableParameter<ElemType>::TypeName())
-            {
-                size_t rows = Inputs(index)->FunctionValues().GetNumRows() == 0? Inputs(1-index)->FunctionValues().GetNumRows() : Inputs(index)->FunctionValues().GetNumRows();
-                size_t cols = Inputs(index)->FunctionValues().GetNumCols() == 0? Inputs(1-index)->FunctionValues().GetNumCols() : Inputs(index)->FunctionValues().GetNumCols();
-                Inputs(index)->FunctionValues().Resize(rows, cols);
-            }
-
-            if (Inputs(0)->FunctionValues().GetNumElements() == 0 || Inputs(1)->FunctionValues().GetNumElements() == 0)
-                throw std::logic_error("CrossEntropyNode operation: one of the operants has 0 element.");
-
-            if (!(Inputs(0)->FunctionValues().GetNumRows() == Inputs(1)->FunctionValues().GetNumRows()  &&  //match size
-                Inputs(0)->FunctionValues().GetNumCols() == Inputs(1)->FunctionValues().GetNumCols()) )
-            {
-                throw std::logic_error("The Matrix dimension in the CrossEntropyNode operation does not match.");
-            }       
-
-            FunctionValues().Resize(1,1);
-            m_logOfRight.Resize(Inputs(1)->FunctionValues().GetNumRows(), Inputs(1)->FunctionValues().GetNumCols());
-            m_leftDivRight.Resize(Inputs(1)->FunctionValues().GetNumRows(), Inputs(1)->FunctionValues().GetNumCols());
-            CopyImageSizeFromInputs(); 
-        }
-
-        virtual void CopyImageSizeFromInputs()
-        {
-            CopyImageSizeFromInput(0, false);
-
-            m_outputChannels = 1;
-            m_outputWidth = 1;
-            m_outputHeight = 1;        
-        }
-
-        //leftNode should be the empirical
-        virtual void AttachInputs(const ComputationNodePtr label, const ComputationNodePtr prediction) 
-        {
-            m_children.resize(2);
-            m_children[0] = label;
-            m_children[1] = prediction;
-        }
-
-        virtual void MoveMatricesToDevice(const DEVICEID_TYPE deviceId)
-        {
-            ComputationNode<ElemType>::MoveMatricesToDevice(deviceId);
-
-            if (deviceId != AUTOPLACEMATRIX)
-            {
-                if (m_logOfRight.GetDeviceId() != deviceId)
-                {
-                    m_logOfRight.TransferFromDeviceToDevice(m_logOfRight.GetDeviceId(), deviceId,true);
-                }
-                if (m_leftDivRight.GetDeviceId() != deviceId)
-                {
-                    m_leftDivRight.TransferFromDeviceToDevice(m_leftDivRight.GetDeviceId(), deviceId,true);
-                }
-            }
-        }
-
-        virtual void CopyTo(const ComputationNodePtr nodeP, const std::wstring& newName, const CopyNodeFlags flags) const
-        {
-            ComputationNode<ElemType>::CopyTo(nodeP, newName, flags);
-            CrossEntropyNode<ElemType>* node = (CrossEntropyNode<ElemType>*) nodeP;
-
-            if (flags & CopyNodeFlags::copyNodeValue)
-            {
-                node->m_logOfRight = m_logOfRight;
-                node->m_leftDivRight = m_leftDivRight;
-            }
-        }
-
-        // copy constructor
-        CrossEntropyNode(const CrossEntropyNode<ElemType>* node, const std::wstring& newName, const CopyNodeFlags flags)
-                    : ComputationNode<ElemType>(node->m_deviceId), m_logOfRight(node->m_deviceId), m_leftDivRight(node->m_deviceId)
-        {
-            node->CopyTo(this, newName, flags);
-        }
-
-        virtual ComputationNodePtr Duplicate(const std::wstring& newName, const CopyNodeFlags flags) const
-        {
-            const std::wstring& name = (newName == L"")?NodeName():newName;
-                
-            ComputationNodePtr node = new CrossEntropyNode<ElemType>(this, name, flags);
-            return node;
-        }
-
-    private:
-        // matrix value passed from evaluate to computePartial
-        Matrix<ElemType> m_logOfRight;
-        // temporary
-        Matrix<ElemType> m_leftDivRight;
-    };
-
-    template class CrossEntropyNode<float>; 
-    template class CrossEntropyNode<double>;
-
-    template<class ElemType>
-    class MatrixL1RegNode : public ComputationNode<ElemType>
-    {
-        UsingComputationNodeMembers;
-    public:
-        MatrixL1RegNode(const DEVICEID_TYPE deviceId=AUTOPLACEMATRIX, const std::wstring name = L"")  
-            : ComputationNode<ElemType>(deviceId), m_gradientOfL1Norm(deviceId)
-        {
-            m_nodeName = (name == L""? CreateUniqNodeName() : name);
-            m_deviceId = deviceId;
-            MoveMatricesToDevice(deviceId);
-            InitRecurrentNode();
-        }
-
-        MatrixL1RegNode(File& fstream, const size_t modelVersion, const DEVICEID_TYPE deviceId=AUTOPLACEMATRIX, const std::wstring name = L"")
-            : ComputationNode<ElemType>(deviceId), m_gradientOfL1Norm(deviceId)
-        {
-            m_nodeName = (name == L""? CreateUniqNodeName() : name);
-            LoadFromFile(fstream, modelVersion, deviceId);
-        }
-
-        virtual const std::wstring OperationName() const {return TypeName();}
-        static const std::wstring TypeName() {return L"MatrixL1Reg";} 
-
-        virtual void ComputeInputPartial(const size_t inputIndex) // scale by number of cols (or samples)
-        {
-            if (inputIndex != 0)
-                throw std::invalid_argument("MatrixL1RegNode only has one input.");
-
-            ComputeInputPartialS(m_gradientOfL1Norm, Inputs(0)->GradientValues(), GradientValues(), Inputs(0)->FunctionValues());
-        }
-
-        virtual void ComputeInputPartial(const size_t /*inputIndex*/, const size_t /*timeIdxInSeq*/) 
-        {
-            throw std::logic_error("MatrixL1Reg node should never be in a loop.");
-        }
-
-        static void WINAPI ComputeInputPartialS(Matrix<ElemType>& gradientOfL1Norm, 
-            Matrix<ElemType>& inputGradientValues, const Matrix<ElemType>& gradientValues, const Matrix<ElemType>& inputFunctionValues)  
-        {
-            gradientOfL1Norm.AssignSignOf(inputFunctionValues);
-            inputGradientValues.AddWithScaleOf(gradientValues.Get00Element(), gradientOfL1Norm);
-        }
-
-        virtual void EvaluateThisNode()  
-        {
-            EvaluateThisNodeS(FunctionValues(), Inputs(0)->FunctionValues());
-        }
-
-        virtual void EvaluateThisNode(const size_t /*timeIdxInSeq*/) 
-        {
-            throw std::logic_error("MatrixL1Reg node should never be in a loop.");
-        }
-
-        static void WINAPI EvaluateThisNodeS(Matrix<ElemType>& functionValues, const Matrix<ElemType>& inputFunctionValues)  
-        {
-            functionValues.Resize(1,1);
-            functionValues.SetValue(inputFunctionValues.MatrixNorm1());
-#if NANCHECK
-            functionValues.HasNan("MatrixL1Reg");
-#endif
-        }
-
-        virtual void Validate()
-        {
-            PrintSelfBeforeValidation();
-
-            if (m_children.size() != 1) 
-                throw std::logic_error("MatrixL1Reg criterion should have one input.");
-
-            if (Inputs(0)->FunctionValues().GetNumElements() == 0)
-                throw std::logic_error("MatrixL1Reg operation: the input node has 0 element.");
-
-            FunctionValues().Resize(1,1);
-            m_gradientOfL1Norm.Resize(Inputs(0)->FunctionValues().GetNumRows(), Inputs(0)->FunctionValues().GetNumCols());
-            CopyImageSizeFromInputs(); 
-        }
-
-        virtual void CopyImageSizeFromInputs()
-        {
-            CopyImageSizeFromInput(0, false);
-
-            m_outputChannels = 1;
-            m_outputWidth = 1;
-            m_outputHeight = 1;
-        }
-
-        virtual void AttachInputs(const ComputationNodePtr singleInput) 
-        {
-            m_children.resize(1);
-            m_children[0] = singleInput;
-        }
-
-        virtual void MoveMatricesToDevice(const DEVICEID_TYPE deviceId)
-        {
-            ComputationNode<ElemType>::MoveMatricesToDevice(deviceId);
-
-            if (deviceId != AUTOPLACEMATRIX)
-            {
-                if (m_gradientOfL1Norm.GetDeviceId() != deviceId)
-                    m_gradientOfL1Norm.TransferFromDeviceToDevice(m_gradientOfL1Norm.GetDeviceId(), deviceId,true);
-            }
-        }
-
-        virtual void CopyTo(const ComputationNodePtr nodeP, const std::wstring& newName, const CopyNodeFlags flags) const
-        {
-            ComputationNode<ElemType>::CopyTo(nodeP, newName, flags);
-            MatrixL1RegNode<ElemType>* node = (MatrixL1RegNode<ElemType>*) nodeP;
-
-            if (flags & CopyNodeFlags::copyNodeValue)
-            {
-                node->m_gradientOfL1Norm = m_gradientOfL1Norm;
-            }
-        }
-
-        // copy constructor
-        MatrixL1RegNode(const MatrixL1RegNode<ElemType>* node, const std::wstring& newName, const CopyNodeFlags flags)
-            : ComputationNode<ElemType>(node->m_deviceId), m_gradientOfL1Norm(node->m_deviceId)
-        {
-            node->CopyTo(this, newName, flags);
-        }
-
-        virtual ComputationNodePtr Duplicate(const std::wstring& newName, const CopyNodeFlags flags) const
-        {
-            const std::wstring& name = (newName == L"")?NodeName():newName;
-                
-            ComputationNodePtr node = new MatrixL1RegNode<ElemType>(this, name, flags);
-            return node;
-        }
-
-    private:
-        // temporary
-        Matrix<ElemType> m_gradientOfL1Norm;
-    };
-
-    template class MatrixL1RegNode<float>; 
-    template class MatrixL1RegNode<double>;
-
-    template<class ElemType>
-    class MatrixL2RegNode : public ComputationNode<ElemType>
-    {
-        UsingComputationNodeMembers;
-    public:
-        MatrixL2RegNode(const DEVICEID_TYPE deviceId=AUTOPLACEMATRIX, const std::wstring name = L"")  
-            : ComputationNode<ElemType>(deviceId), m_temp(deviceId)
-        {
-            m_nodeName = (name == L""? CreateUniqNodeName() : name);
-            m_deviceId = deviceId;
-            MoveMatricesToDevice(deviceId);
-            InitRecurrentNode();
-        }
-
-        MatrixL2RegNode(File& fstream, const size_t modelVersion, const DEVICEID_TYPE deviceId=AUTOPLACEMATRIX, const std::wstring name = L"")
-            : ComputationNode<ElemType>(deviceId), m_temp(deviceId)
-        {
-            m_nodeName = (name == L""? CreateUniqNodeName() : name);
-            LoadFromFile(fstream, modelVersion, deviceId);
-        }
-
-        virtual const std::wstring OperationName() const {return TypeName();}
-        static const std::wstring TypeName() {return L"MatrixL2Reg";} 
-
-
-        virtual void ComputeInputPartial(const size_t inputIndex) // scale by number of cols (or samples)
-        {
-            if (inputIndex != 0)
-                throw std::invalid_argument("MatrixL2RegNode only has one input.");
-
-            ComputeInputPartialS(Inputs(0)->GradientValues(), GradientValues(), Inputs(0)->FunctionValues(), FunctionValues());
-        }
-
-        virtual void ComputeInputPartial(const size_t /*inputIndex*/, const size_t /*timeIdxInSeq*/) 
-        {
-            throw std::logic_error("MatrixL2RegNode node should never be in a loop.");
-        }
-
-        static void WINAPI ComputeInputPartialS(Matrix<ElemType>& inputGradientValues, const Matrix<ElemType>& gradientValues, const Matrix<ElemType>& /*inputFunctionValues*/, const Matrix<ElemType>& functionValues)  
-        {
-            ElemType v = gradientValues.Get00Element() / (functionValues.Get00Element() + EPS_IN_INVERSE);
-            inputGradientValues.AddWithScaleOf(v, gradientValues);
-        }
-
-        virtual void EvaluateThisNode()  
-        {
-            EvaluateThisNodeS(FunctionValues(), Inputs(0)->FunctionValues());
-        }
-
-        virtual void EvaluateThisNode(const size_t /*timeIdxInSeq*/)
-        {
-            throw std::logic_error("MatrixL2RegNode node should never be in a loop.");
-        }
-
-        static void WINAPI EvaluateThisNodeS(Matrix<ElemType>& functionValues, const Matrix<ElemType>& inputFunctionValues)  
-        {
-            functionValues.Resize(1,1);
-            functionValues.SetValue(inputFunctionValues.FrobeniusNorm());
-#if NANCHECK
-            functionValues.HasNan("MatrixL2Reg");
-#endif
-        }
-
-        virtual void Validate()
-        {
-            PrintSelfBeforeValidation();
-
-            if (m_children.size() != 1) 
-                throw std::logic_error("MatrixL2Reg criterion should have one input.");
-
-            if (Inputs(0)->FunctionValues().GetNumElements() == 0)
-                throw std::logic_error("MatrixL2Reg operation: the input node has 0 element.");
-
-            FunctionValues().Resize(1,1);
-            CopyImageSizeFromInputs(); 
-        }
-
-        virtual void CopyImageSizeFromInputs()
-        {
-            CopyImageSizeFromInput(0, false);
-
-            m_outputChannels = 1;
-            m_outputWidth = 1;
-            m_outputHeight = 1;        
-        }
-
-        virtual void AttachInputs(const ComputationNodePtr singleInput) 
-        {
-            m_children.resize(1);
-            m_children[0] = singleInput;
-        }
-
-        // copy constructor
-        MatrixL2RegNode(const MatrixL2RegNode<ElemType>* node, const std::wstring& newName, const CopyNodeFlags flags)
-            : ComputationNode<ElemType>(node->m_deviceId), m_temp(node->m_deviceId)
-        {
-            node->CopyTo(this, newName, flags);
-        }
-
-        virtual ComputationNodePtr Duplicate(const std::wstring& newName, const CopyNodeFlags flags) const
-        {
-            const std::wstring& name = (newName == L"")?NodeName():newName;
-                
-            ComputationNodePtr node = new MatrixL2RegNode<ElemType>(this, name, flags);
-            return node;
-        }
-                
-        virtual void MoveMatricesToDevice(const DEVICEID_TYPE deviceId)
-        {
-            ComputationNode<ElemType>::MoveMatricesToDevice(deviceId);
-
-            if (deviceId != AUTOPLACEMATRIX)
-            {
-                if (m_temp.GetDeviceId() != deviceId)
-                {
-                    m_temp.TransferFromDeviceToDevice(m_temp.GetDeviceId(), deviceId,true);
-                }
-            }
-        }
-
-    private:
-        Matrix<ElemType> m_temp;
-    };
-
-    template class MatrixL2RegNode<float>; 
-    template class MatrixL2RegNode<double>;
-    enum NCEEvalMode
-    {
-        Softmax = 0,
-        Unnormalized = 1,
-        None = 2
-    };
-    template<class ElemType>
-    class NoiseContrastiveEstimationNode : public ComputationNode < ElemType >
-    {
-        UsingComputationNodeMembers;
-    public:
-        NoiseContrastiveEstimationNode(const DEVICEID_TYPE deviceId = AUTOPLACEMATRIX, const std::wstring name = L"", NCEEvalMode xm_evalMode = NCEEvalMode::None)
-            : ComputationNode<ElemType>(deviceId), m_logSoftmax(deviceId),
-            m_softMax(deviceId), m_grdToSoftMaxInput(deviceId), m_ncePrediction(deviceId)
-        {
-                m_nodeName = (name == L"" ? CreateUniqNodeName() : name);
-                m_deviceId = deviceId;
-                MoveMatricesToDevice(deviceId);
-                InitRecurrentNode();
-                m_evalMode = xm_evalMode;
-           
-            }
-        NCEEvalMode &EvalMode(){ return m_evalMode; }
-
-        NoiseContrastiveEstimationNode(File& fstream, const size_t modelVersion, const DEVICEID_TYPE deviceId = AUTOPLACEMATRIX, const std::wstring name = L"", NCEEvalMode xm_evalMode = NCEEvalMode::None)
-            : ComputationNode<ElemType>(deviceId), m_logSoftmax(deviceId),
-            m_softMax(deviceId), m_grdToSoftMaxInput(deviceId), m_ncePrediction(deviceId)
-        {
-                m_evalMode = xm_evalMode;
-                m_nodeName = (name == L"" ? CreateUniqNodeName() : name);
-                LoadFromFile(fstream, modelVersion, deviceId);
-            }
-
+//
+// <copyright file="TrainingCriterionNodes.h" company="Microsoft">
+//     Copyright (c) Microsoft Corporation.  All rights reserved.
+// </copyright>
+//
+#pragma once
+
+#include <map>
+#include <string>
+#include <vector>
+#include <stdexcept>
+#include <list>
+#include <memory>
+#include "ComputationNode.h"
+
+namespace Microsoft { namespace MSR { namespace CNTK {
+    //note: to save computation the gradient may be scaled by an constant. 
+
+    template<class ElemType>
+    class SquareErrorNode : public ComputationNode<ElemType>
+    {
+        UsingComputationNodeMembers;
+    public:
+        SquareErrorNode(const DEVICEID_TYPE deviceId=AUTOPLACEMATRIX, const std::wstring name = L"")  
+            : ComputationNode<ElemType>(deviceId), m_leftMinusRight(deviceId)
+        {
+            m_nodeName = (name == L""? CreateUniqNodeName() : name);
+            m_deviceId = deviceId;
+            MoveMatricesToDevice(deviceId);
+            InitRecurrentNode();
+        }
+
+        SquareErrorNode(File& fstream, const size_t modelVersion, const DEVICEID_TYPE deviceId=AUTOPLACEMATRIX, const std::wstring name = L"")
+            : ComputationNode<ElemType>(deviceId), m_leftMinusRight(deviceId)
+        {
+            m_nodeName = (name == L""? CreateUniqNodeName() : name);
+            LoadFromFile(fstream, modelVersion, deviceId);
+        }
+                
         virtual const std::wstring OperationName() const { return TypeName(); }
-        static const std::wstring TypeName() { return L"NCEBasedCrossEntropyWithSoftmax"; }
-
-        /**
-        compute gradients to input observations, the weights to the observations, and the class log posterior probabilities
-        */
-        virtual void ComputeInputPartial(const size_t inputIndex)
-        {
-            m_needRecomputeGradientToSoftmaxInput = false;
-            //gradient computation@yinggongzhao
-            //inputIndex should be 2 this time
-            if (m_evalMode != NCEEvalMode::None)
-                throw std::logic_error("ComputeInputPartial should only be called in training mode");
-            if (inputIndex == 0)
-                throw std::invalid_argument("ComputeInput partial should not be called for label");
-            //                                                                              samples+probs                   hidden                  embedding
-            Inputs(inputIndex)->GradientValues().AssignNCEDerivative(m_ncePrediction, Inputs(0)->FunctionValues(), Inputs(1)->FunctionValues(), Inputs(2)->FunctionValues(), inputIndex);
-        }
-
-        virtual void ComputeInputPartial(const size_t /*inputIndex*/, const size_t /*timeIdxInSeq*/)
-        {
-            throw std::logic_error("NCECrossEntropyWithSoftmax node should never be in a loop.");
-        }
-
-        static void WINAPI ComputeInputPartialRight(const Matrix<ElemType>& inputFunctionValues, Matrix<ElemType>& inputGradientValues, const Matrix<ElemType>& gradientValues)
-        {
-            Matrix<ElemType>::MultiplyAndAdd(inputFunctionValues, false, gradientValues, true, inputGradientValues);
-        }
-
-        static void WINAPI ComputeInputPartialLeft(const Matrix<ElemType>& obs, Matrix<ElemType>& inputGradientValues, const Matrix<ElemType>& gradientValues)
-        {
-            Matrix<ElemType>::MultiplyAndAdd(obs, false, gradientValues, false, inputGradientValues);
-        }
-
-        static void WINAPI ComputeCEPartialToSoftmaxInputs(Matrix<ElemType>& inputGradientValues, Matrix<ElemType>& gradientValues, size_t y_t)
-        {
-            Matrix<ElemType>::MinusOneAt(inputGradientValues, y_t);
-            Matrix<ElemType>::Scale(gradientValues, inputGradientValues);
-        }
-
-        virtual void EvaluateThisNode()   //-sum(left_i * log(softmax_i(right)))
-        {
-            int positive = 0, negative = 0;
-            if (Inputs(0)->FunctionValues().GetNumRows() == 1)
-            {
-                for (int i = 0; i < Inputs(0)->FunctionValues().GetNumCols(); i++)
-                if (Inputs(0)->FunctionValues()(0, i) > 0)
-                    positive++;
-                else if (Inputs(0)->FunctionValues()(0, i) < 0)
-                    negative++;
-                assert(positive * negative == 0);
-            }
-            if (m_evalMode == NCEEvalMode::Softmax || (Inputs(0)->FunctionValues().GetNumRows() == 1 && positive > 0))
-            {
-                // evaluation uses softmax
-                m_logSoftmax.AssignProductOf(Inputs(1)->FunctionValues(), true, Inputs(2)->FunctionValues(), false);
-#pragma omp parallel for
-                for (int i = 0; i < Inputs(0)->FunctionValues().GetNumCols(); i++)
-                for (int j = 0; j < Inputs(3)->FunctionValues().GetNumRows(); j++)
-                    m_logSoftmax(i, j) += Inputs(3)->FunctionValues()(j, 0);
-                m_logSoftmax.InplaceLogSoftmax(false);
-                FunctionValues().Resize(1, 1);
-                FunctionValues().SetValue(0);
-                for (int i = 0; i < Inputs(0)->FunctionValues().GetNumCols(); i++)
-                    FunctionValues()(0, 0) -= m_logSoftmax(i, (size_t)Inputs(0)->FunctionValues()(0, i));
-            }
-            else if (m_evalMode == NCEEvalMode::Unnormalized || (Inputs(0)->FunctionValues().GetNumRows() == 1 && negative > 0))
-            {
-                FunctionValues().AssignNceUnnormalizedEval(Inputs(0)->FunctionValues(), Inputs(1)->FunctionValues(), Inputs(2)->FunctionValues(), Inputs(3)->FunctionValues());
-            }
-            else
-            {
-                // training criterion uses NCE
-                //likelihood                                         samples+probs                        hidden                       embedding            bias
-                FunctionValues().AssignNoiseContrastiveEstimation(Inputs(0)->FunctionValues(), Inputs(1)->FunctionValues(), Inputs(2)->FunctionValues(), Inputs(3)->FunctionValues(), m_ncePrediction);
-            }
-            m_needRecomputeGradientToSoftmaxInput = true;
-        }
-
-        virtual void EvaluateThisNode(const size_t /*timeIdxInSeq*/)
-        {
-            throw std::logic_error("NCECrossEntropyWithSoftmax node should never be in a loop.");
-        }
-
-        /**
-        Inputs: [0] label in dense matrix in [4 x T]
-        the first row is the word index, the second row is the class index, the third row is the first word index of the class
-        the last row is the first word index of the next class
-        [1] hidden layer activity to the node in [hdsize x T]. for a simple rnn, this is the hidden layer activty
-        [2] weight matrix in [hdsize x vocab_size], for speed-up, as per word matrix can be simply obtained as column slice
-        [3] clsprob in dense matrix in [nbr_cls x T]. this is the output from logsoftmax node for the log-posterior probabilty of class given observations
-        */
-        virtual void Validate()
-        {
-            PrintSelfBeforeValidation();
-
-            if (m_children.size() != 4)
-                throw std::logic_error("NoiseContrastiveEstimationNode criterion requires four inputs.");
-
-            if (Inputs(0)->OperationName() != InputValue<ElemType>::TypeName())
-                throw std::logic_error("NoiseContrastiveEstimationNode criterion requires the first input to be the label.");
-
-            if (!(Inputs(1)->FunctionValues().GetNumRows() == Inputs(2)->FunctionValues().GetNumRows())) // input and matrix can be timed
-            {
-                throw std::logic_error("The Matrix<ElemType>  dimension for observation and weight in the NoiseContrastiveEstimationNode operation does not match.");
-            }
-            if (!(Inputs(0)->FunctionValues().GetNumCols() == Inputs(1)->FunctionValues().GetNumCols())) // label and input same obs numbers
-            {
-                throw std::logic_error("The Matrix<ElemType>  dimension for label and observation in the NoiseContrastiveEstimationNode operation does not match.");
-            }
-            //if (!(Inputs(0)->FunctionValues().GetNumRows() == 3)) // label needs to be 4 rows
-            //{
-            //  throw std::logic_error("The label in the NoiseContrastiveEstimationNode operation needs to be 4 rows.");
-            // }
-
-            //cerr << Inputs(3)->FunctionValues().GetNumCols() << "\t" << Inputs(0)->FunctionValues().GetNumCols() << endl;
-            //if (!(Inputs(3)->FunctionValues().GetNumCols() == Inputs(0)->FunctionValues().GetNumCols())) // number of observations
-            //{
-            //   throw std::logic_error("The number of observations in class log post probability and label in the NoiseContrastiveEstimationNode operation don't match.");
-            // }
-            FunctionValues().Resize(1, 1);
-            CopyImageSizeFromInputs();
-        }
-
-        virtual void CopyImageSizeFromInputs()
-        {
-            CopyImageSizeFromInput(0, false);
-            m_outputChannels = 1;
-            m_outputWidth = 1;
-            m_outputHeight = 1;
-        }
-
-        virtual void AttachInputs(const ComputationNodePtr label, const ComputationNodePtr input,
-            const ComputationNodePtr inputweight, const ComputationNodePtr biasWeight)
-        {
-            m_children.resize(4);
-            m_children[0] = label;
-            m_children[1] = input;
-            m_children[2] = inputweight;
-            m_children[3] = biasWeight;
-        }
-
-        virtual void MoveMatricesToDevice(const DEVICEID_TYPE deviceId)
-        {
-            ComputationNode<ElemType>::MoveMatricesToDevice(deviceId);
-            if (deviceId != AUTOPLACEMATRIX)
-            {
-                if (m_logSoftmax.GetDeviceId() != deviceId)
-                    m_logSoftmax.TransferFromDeviceToDevice(m_logSoftmax.GetDeviceId(), deviceId, true);
-                if (m_softMax.GetDeviceId() != deviceId)
-                    m_softMax.TransferFromDeviceToDevice(m_softMax.GetDeviceId(), deviceId, true);
-                if (m_grdToSoftMaxInput.GetDeviceId() != deviceId)
-                    m_grdToSoftMaxInput.TransferFromDeviceToDevice(m_grdToSoftMaxInput.GetDeviceId(), deviceId, true);
-            }
-        }
-
-        // copy constructor
-        NoiseContrastiveEstimationNode(const NoiseContrastiveEstimationNode<ElemType>* node, const std::wstring& newName, const CopyNodeFlags flags)
-            : ComputationNode<ElemType>(node->m_deviceId), m_logSoftmax(node->m_deviceId), m_softMax(node->m_deviceId), m_grdToSoftMaxInput(node->m_deviceId)
-        {
-                node->CopyTo(this, newName, flags);
-            }
-
-        virtual ComputationNodePtr Duplicate(const std::wstring& newName, const CopyNodeFlags flags) const
-        {
-            const std::wstring& name = (newName == L"") ? NodeName() : newName;
-
-            ComputationNodePtr node = new NoiseContrastiveEstimationNode<ElemType>(this, name, flags);
-            return node;
-        }
-
-    protected:
-        Matrix<ElemType> m_logSoftmax;
-        Matrix<ElemType> m_softMax;
-        Matrix<ElemType> m_ncePrediction;
-
-        /// gradient of cross entropy with respect to the input of softmax
-        /// a 1 row by \sum_t m_nbrWordsInEachTime[t] vector
-        /// one slice of size m_nbrWordsInEachTime[t] saves the input to softmax for word y_t
-        Matrix<ElemType> m_grdToSoftMaxInput;
-        bool m_needRecomputeGradientToSoftmaxInput;
-
-        size_t m_nbrNoise;
-        //size_t           m_nbrCls;//number class
-        size_t           m_totalNbrWords;
-    private:
-        NCEEvalMode m_evalMode;
-    };
-    template class NoiseContrastiveEstimationNode<float>;
-    template class NoiseContrastiveEstimationNode<double>;
-
-    //calculates: -sum(left_i * log(softmax_i(right))) for class given history and for word given history
-    // need to provide class probabilty from external node
-    template<class ElemType>
-    class ClassBasedCrossEntropyWithSoftmaxNode : public ComputationNode<ElemType>
-    {
-        UsingComputationNodeMembers;
-    public:
-        ClassBasedCrossEntropyWithSoftmaxNode(const DEVICEID_TYPE deviceId = AUTOPLACEMATRIX, const std::wstring name = L"")
-            : ComputationNode<ElemType>(deviceId), m_logSoftmax(deviceId), m_softMax(deviceId), m_grdToSoftMaxInput(deviceId), m_clsLogSoftmax(deviceId), m_clsSoftmax(deviceId)
-        {
-            m_nodeName = (name == L"" ? CreateUniqNodeName() : name);
-            m_deviceId = deviceId;
-            MoveMatricesToDevice(deviceId);
-            InitRecurrentNode();
-        }
-
-        ClassBasedCrossEntropyWithSoftmaxNode(File& fstream, const size_t modelVersion, const DEVICEID_TYPE deviceId = AUTOPLACEMATRIX, const std::wstring name = L"")
-            : ComputationNode<ElemType>(deviceId), m_logSoftmax(deviceId), m_softMax(deviceId), m_grdToSoftMaxInput(deviceId), m_clsLogSoftmax(deviceId), m_clsSoftmax(deviceId)
-        {
-            m_nodeName = (name == L"" ? CreateUniqNodeName() : name);
-            LoadFromFile(fstream, modelVersion, deviceId);
-        }
-
-        virtual const std::wstring OperationName() const { return TypeName(); }
-        static const std::wstring TypeName() { return L"ClassBasedCrossEntropyWithSoftmax"; }
-
-        /**
-        compute gradients to input observations, the weights to the observations, and the class log posterior probabilites
-        */
-        virtual void ComputeInputPartial(const size_t inputIndex)
-        {
-            if (inputIndex != 1 && inputIndex != 2 && inputIndex != 3)
-                throw std::invalid_argument("ClassCrossEntropyWithSoftmaxNode criterion only takes with respect to input, weight to the input and class log posterior probability.");
-
-            size_t nT = Inputs(0)->FunctionValues().GetNumCols();
-            Matrix<ElemType> grd_t;
-            Matrix<ElemType> grd_to_wgt_t;
-
-            ComputeSoftMaxPartial();
-
-            size_t sz = 0;
-            for (size_t t = 0; t < nT; t++)
-            {
-                /// compute prb - 1 and prb
-                Matrix<ElemType> lbl_t = Inputs(0)->FunctionValues().ColumnSlice(t, 1);
-                assert(lbl_t.GetDeviceId() == CPUDEVICE);
-                size_t c_t = (size_t)lbl_t(1, 0);
-                size_t lft_bnd = (size_t)lbl_t(2, 0);
-                size_t rgt_bnd = (size_t)lbl_t(3, 0);
-                size_t nbr_wrd = rgt_bnd - lft_bnd; // number of words in the class
-
-                Matrix<ElemType> input_weight_t = Inputs(2)->FunctionValues().ColumnSlice(lft_bnd, nbr_wrd);
-
-                Matrix<ElemType> obs = Inputs(1)->FunctionValues().ColumnSlice(t, 1);
-
-                Matrix<ElemType> grd_to_soft_max_input = m_grdToSoftMaxInput.ColumnSlice(sz, nbr_wrd);
-
-                Matrix<ElemType> grd_to_cls_prob = m_clsLogSoftmax.ColumnSlice(t, 1);
-
-                switch (inputIndex){
-                case 1:
-                    /// gradient to input
-                    grd_t = Inputs(1)->GradientValues().ColumnSlice(t, 1);
-                    ComputeInputPartialRight(input_weight_t, grd_t, grd_to_soft_max_input);
-                    break;
-                case 2:
-                    /// gradient to input weight
-                    grd_to_wgt_t = Inputs(2)->GradientValues().ColumnSlice(lft_bnd, nbr_wrd);
-                    ComputeInputPartialLeft(obs, grd_to_wgt_t, grd_to_soft_max_input);
-                    break;
-                case 3:
-                    grd_t = Inputs(3)->GradientValues().ColumnSlice(t, 1);
-                    grd_t.SetValue(m_clsSoftmax.ColumnSlice(t, 1));
-                    ComputeCEPartialToSoftmaxInputs(grd_t, GradientValues(), c_t);
-                    break;
-                default:
-                    throw std::runtime_error("ClassCrossEntropyWithSoftmaxNode criterion only takes with respect to input, weight to the input and class log posterior probability.");
-                }
-
-                sz += nbr_wrd;
-            }
-
-        }
-
-        virtual void ComputeInputPartial(const size_t /*inputIndex*/, const size_t /*timeIdxInSeq*/)
-        {
-            throw std::logic_error("ClassCrossEntropyWithSoftmax node should never be in a loop.");
-        }
-
-        static void WINAPI ComputeInputPartialRight(const Matrix<ElemType>& inputFunctionValues, Matrix<ElemType>& inputGradientValues, const Matrix<ElemType>& gradientValues)
-        {
-            Matrix<ElemType>::MultiplyAndAdd(inputFunctionValues, false, gradientValues, true, inputGradientValues);
-        }
-
-        static void WINAPI ComputeInputPartialLeft(const Matrix<ElemType>& obs, Matrix<ElemType>& inputGradientValues, const Matrix<ElemType>& gradientValues)
-        {
-            Matrix<ElemType>::MultiplyAndAdd(obs, false, gradientValues, false, inputGradientValues);
-        }
-
-        static void WINAPI ComputeCEPartialToSoftmaxInputs(Matrix<ElemType>& inputGradientValues, Matrix<ElemType>& gradientValues, size_t y_t)
-        {
-            Matrix<ElemType>::MinusOneAt(inputGradientValues, y_t);
-            Matrix<ElemType>::Scale(gradientValues, inputGradientValues);
-        }
-
-        /// gradient of cross entropy w.r.t. to input to softmax
-        void ComputeSoftMaxPartial()
-        {
-            if (m_needRecomputeGradientToSoftmaxInput)
-            {
-                m_grdToSoftMaxInput.Resize(1, m_totalNbrWords);
-
-                size_t nT = Inputs(1)->FunctionValues().GetNumCols();
-                size_t sz = 0;
-                for (size_t t = 0; t < nT; t++)
-                {
-                    /// compute prb - 1 and prb
-                    Matrix<ElemType> lbl_t = Inputs(0)->FunctionValues().ColumnSlice(t, 1);
-                    size_t y_t = (size_t)lbl_t(0, 0);
-                    size_t lft_bnd = (size_t)lbl_t(2, 0);
-                    size_t rgt_bnd = (size_t)lbl_t(3, 0);
-                    size_t nbr_wrd = rgt_bnd - lft_bnd;// number of words in the class
-
-                    Matrix<ElemType> softMax = m_softMax.ColumnSlice(sz, nbr_wrd);
-
-                    ComputeCEPartialToSoftmaxInputs(softMax, GradientValues(), y_t - lft_bnd);
-
-                    m_grdToSoftMaxInput.ColumnSlice(sz, nbr_wrd).SetValue(softMax);
-
-                    sz += nbr_wrd;
-                }
-
-                m_needRecomputeGradientToSoftmaxInput = false;
-            }
-        }
-
-        virtual void EvaluateThisNode()   //-sum(left_i * log(softmax_i(right)))
-        {
-            EvaluateThisNodeS(FunctionValues(), Inputs(0)->FunctionValues(), Inputs(1)->FunctionValues(), Inputs(2)->FunctionValues(),
-                Inputs(3)->FunctionValues(), m_logSoftmax, m_softMax, m_clsLogSoftmax, m_clsSoftmax, m_totalNbrWords);
-            m_needRecomputeGradientToSoftmaxInput = true;
-        }
-
-        virtual void EvaluateThisNode(const size_t /*timeIdxInSeq*/)
-        {
-            throw std::logic_error("ClassCrossEntropyWithSoftmax node should never be in a loop.");
-        }
-
-        static void EvaluateThisNodeS(Matrix<ElemType>& functionValues, const Matrix<ElemType>& lbls,
-            const Matrix<ElemType>& inputs, const Matrix<ElemType>& input_weight, const Matrix<ElemType>& input_cls_log_post_prob,
-            Matrix<ElemType>& logSoftmax,
-            Matrix<ElemType>& softMax, Matrix<ElemType>& clsLogSoftmax, Matrix<ElemType>& clsSoftmax, size_t& totalWords)
-        {
-            totalWords = 0;
-            size_t nT = lbls.GetNumCols();
-
-            for (size_t t = 0; t < lbls.GetNumCols(); t++)
-            {
-                Matrix<ElemType> lblInfo = lbls.ColumnSlice(t, 1);
-                size_t lft_bnd = (size_t)lblInfo(2, 0);
-                size_t rgt_bnd = (size_t)lblInfo(3, 0);
-                totalWords += (rgt_bnd - lft_bnd);
-            }
-
-            size_t nRow = inputs.GetNumRows();
-
-            size_t sz = totalWords;
-            softMax.Resize(1, sz);
-            logSoftmax.Resize(1, sz);
-            clsLogSoftmax.Resize(input_cls_log_post_prob.GetNumRows(), nT);
-            clsSoftmax.Resize(input_cls_log_post_prob.GetNumRows(), nT);
-
-            clsLogSoftmax = input_cls_log_post_prob;
-            clsLogSoftmax.InplaceLogSoftmax(true); /// 50 x nT
-            clsSoftmax.AssignExpOf(clsLogSoftmax);
-
-            /// loop over time
-            functionValues.SetValue(0);
-            sz = 0;
-            for (size_t t = 0; t < lbls.GetNumCols(); t++)
-            {
-                Matrix<ElemType> lblInfo = lbls.ColumnSlice(t, 1);
-                size_t y_t = (size_t)lblInfo(0, 0);
-                size_t c_t = (size_t)lblInfo(1, 0);
-                size_t lft_bnd = (size_t)lblInfo(2, 0);
-                size_t rgt_bnd = (size_t)lblInfo(3, 0);
-                size_t nbr_wrd = rgt_bnd - lft_bnd;
-
-                /// e.g., 200 x 148
-                Matrix<ElemType> weightForClass = input_weight.ColumnSlice(lft_bnd, nbr_wrd);
-
-                /// W x_t 
-                Matrix<ElemType> softMax_t = softMax.ColumnSlice(sz, nbr_wrd);
-                Matrix<ElemType> logSoftMax_t = logSoftmax.ColumnSlice(sz, nbr_wrd);
-                Matrix<ElemType> obs = inputs.ColumnSlice(t, 1);  /// e.g., 200 x 1
-                obs.Reshape(1, nRow);  /// 1 x 200
-
-                logSoftMax_t.AssignProductOf(obs, false, weightForClass, false); /// 1 x 148
-
-                // log softmax(W x_t)
-                logSoftMax_t.InplaceLogSoftmax(false); /// 1 x 148
-                softMax_t.SetValue(logSoftMax_t);
-                // softmax(W x_t)
-                softMax_t.InplaceExp();  /// 1 x 148
-
-                /// add the word log posterior probability
-                size_t idx_in_class = y_t - lft_bnd;
-                Matrix<ElemType>::AddElementToElement(logSoftMax_t, 0, idx_in_class, functionValues, 0, 0);
-
-                /// add the class log posterior probability
-                Matrix<ElemType>::AddElementToElement(clsLogSoftmax, c_t, t, functionValues, 0, 0);
-
-                sz += nbr_wrd;
-            }
-
-            functionValues *= (-1);
-
-#if NANCHECK
-            functionValues.HasNan("ClassBasedCrossEntropyWithSoftmax");
-#endif
-        }
-
-        /**
-        Inputs: [0] label in dense matrix in [4 x T]
-        the first row is the word index, the second row is the class index, the third row is the first word index of the class
-        the last row is the first word index of the next class
-        [1] hidden layer activity to the node in [hdsize x T]. for a simple rnn, this is the hidden layer activty
-        [2] weight matrix in [hdsize x vocab_size], for speed-up, as per word matrix can be simply obtained as column slice
-        [3] clsprob in dense matrix in [nbr_cls x T]. this input, if applied softmax on, is the posterior probabilty of class given observations
-        */
-        virtual void Validate()
-        {
-            PrintSelfBeforeValidation();
-
-            if (m_children.size() != 4)
-                throw std::logic_error("ClassBasedCrossEntropyWithSoftmaxNode criterion requires four inputs.");
-
-            if (Inputs(0)->OperationName() != InputValue<ElemType>::TypeName())
-                throw std::logic_error("ClassBasedCrossEntropyWithSoftmaxNode criterion requires the first input to be the label.");
-
-            if (!(Inputs(1)->FunctionValues().GetNumRows() == Inputs(2)->FunctionValues().GetNumRows())) // input and matrix can be timed
-            {
-                throw std::logic_error("The Matrix<ElemType>  dimension for observation and weight in the ClassBasedCrossEntropyWithSoftmaxNode operation does not match.");
-            }
-            if (!(Inputs(0)->FunctionValues().GetNumCols() == Inputs(1)->FunctionValues().GetNumCols())) // label and input same obs numbers
-            {
-                throw std::logic_error("The Matrix<ElemType>  dimension for label and observation in the ClassBasedCrossEntropyWithSoftmaxNode operation does not match.");
-            }
-            if (!(Inputs(0)->FunctionValues().GetNumRows() == 4)) // label needs to be 4 rows
-            {
-                throw std::logic_error("The label in the ClassBasedCrossEntropyWithSoftmaxNode operation needs to be 4 rows.");
-            }
-            if (!(Inputs(3)->FunctionValues().GetNumCols() == Inputs(0)->FunctionValues().GetNumCols())) // number of observations
-            {
-                throw std::logic_error("The number of observations in class log post probability and label in the ClassBasedCrossEntropyWithSoftmaxNode operation don't match.");
-            }
-
-            FunctionValues().Resize(1, 1);
-            CopyImageSizeFromInputs();
-
-            m_nbrCls = Inputs(3)->FunctionValues().GetNumRows();
-        }
-
-        virtual void CopyImageSizeFromInputs()
-        {
-            CopyImageSizeFromInput(0, false);
-
-            m_outputChannels = 1;
-            m_outputWidth = 1;
-            m_outputHeight = 1;
-        }
-
-        virtual void AttachInputs(const ComputationNodePtr label, const ComputationNodePtr input,
-            const ComputationNodePtr inputweight, const ComputationNodePtr clsProbBeforeSoftmax)
-        {
-            m_children.resize(4);
-            m_children[0] = label;
-            m_children[1] = input;
-            m_children[2] = inputweight;
-            m_children[3] = clsProbBeforeSoftmax;
-        }
-
-        virtual void MoveMatricesToDevice(const DEVICEID_TYPE deviceId)
-        {
-            ComputationNode<ElemType>::MoveMatricesToDevice(deviceId);
-
-            if (deviceId != AUTOPLACEMATRIX)
-            {
-                if (m_logSoftmax.GetDeviceId() != deviceId)
-                    m_logSoftmax.TransferFromDeviceToDevice(m_logSoftmax.GetDeviceId(), deviceId, true);
-                if (m_softMax.GetDeviceId() != deviceId)
-                    m_softMax.TransferFromDeviceToDevice(m_softMax.GetDeviceId(), deviceId, true);
-                if (m_clsLogSoftmax.GetDeviceId() != deviceId)
-                    m_clsLogSoftmax.TransferFromDeviceToDevice(m_clsLogSoftmax.GetDeviceId(), deviceId, true);
-                if (m_clsSoftmax.GetDeviceId() != deviceId)
-                    m_clsSoftmax.TransferFromDeviceToDevice(m_clsSoftmax.GetDeviceId(), deviceId, true);
-                if (m_grdToSoftMaxInput.GetDeviceId() != deviceId)
-                    m_grdToSoftMaxInput.TransferFromDeviceToDevice(m_grdToSoftMaxInput.GetDeviceId(), deviceId, true);
-            }
-        }
-
-        // copy constructor
-        ClassBasedCrossEntropyWithSoftmaxNode(const ClassBasedCrossEntropyWithSoftmaxNode<ElemType>* node, const std::wstring& newName, const CopyNodeFlags flags)
-            : ComputationNode<ElemType>(node->m_deviceId), m_logSoftmax(node->m_deviceId), m_softMax(node->m_deviceId), m_grdToSoftMaxInput(node->m_deviceId)
-        {
-            node->CopyTo(this, newName, flags);
-        }
-
-        virtual ComputationNodePtr Duplicate(const std::wstring& newName, const CopyNodeFlags flags) const
-        {
-            const std::wstring& name = (newName == L"") ? NodeName() : newName;
-
-            ComputationNodePtr node = new ClassBasedCrossEntropyWithSoftmaxNode<ElemType>(this, name, flags);
-            return node;
-        }
-
-    protected:
-        Matrix<ElemType> m_logSoftmax;
-        Matrix<ElemType> m_softMax;
-
-        Matrix<ElemType> m_clsLogSoftmax;
-        Matrix<ElemType> m_clsSoftmax;
-
-        /// gradient of cross entropy with respect to the input of softmax
-        /// a 1 row by \sum_t m_nbrWordsInEachTime[t] vector
-        /// one slice of size m_nbrWordsInEachTime[t] saves the input to softmax for word y_t
-        Matrix<ElemType> m_grdToSoftMaxInput;
-        bool m_needRecomputeGradientToSoftmaxInput;
-
-        size_t           m_nbrCls;
-        size_t           m_totalNbrWords;
-    };
-
-    template class ClassBasedCrossEntropyWithSoftmaxNode<float>;
-    template class ClassBasedCrossEntropyWithSoftmaxNode<double>;
-
-    /**
-        CRF training criterion 
-        It uses forward-backward algorithm within a minibatch to compute statistics for sequence level optimization 
-        This node can serve a base class for other sequence level optimization
-
-        Developed by Kaisheng Yao
-        This node is for replicating results of the following work
-        K. Yao, B. Peng, G. Zweig, D. Yu, X. Li and F. Gao, "Recurrent Conditional Random Fields", NIPS Deep Learning Workshop 2014
-        K. Yao, B. Peng, G. Zweig, D. Yu, X. Li and F. Gao, "Recurrent Conditional Random Fields for Language Understanding", ICASSP 2014 
-        http://research.microsoft.com/pubs/210167/rcrf_v9.pdf
-
-        The forward-backward algorithm follows the derivation in 
-        http://jmlr.org/papers/volume12/collobert11a/collobert11a.pdf
-
-    */
-    template<class ElemType>
-    class CRFNode : public ComputationNode<ElemType>
-    {
-        UsingComputationNodeMembers;
-    
-    private:
-        Matrix<ElemType> mAlpha;
-        Matrix<ElemType> mBeta;
-        Matrix<ElemType> mPostProb;
-
-        int mStartLbl;
-        int mEndLbl;
-
-    public:
-        CRFNode(const DEVICEID_TYPE deviceId = AUTOPLACEMATRIX, const std::wstring name = L"")
-            : ComputationNode<ElemType>(deviceId), mAlpha(deviceId), mBeta(deviceId), mPostProb(deviceId)
-        {
-            m_nodeName = (name == L"" ? CreateUniqNodeName() : name);
-            m_deviceId = deviceId;
-            MoveMatricesToDevice(deviceId);
-            InitRecurrentNode();
-        }
-
-        CRFNode(File& fstream, const size_t modelVersion, const DEVICEID_TYPE deviceId = AUTOPLACEMATRIX, const std::wstring name = L"")
-            : ComputationNode<ElemType>(deviceId), mAlpha(deviceId), mBeta(deviceId), mPostProb(deviceId)
-        {
-            m_nodeName = (name == L"" ? CreateUniqNodeName() : name);
-            LoadFromFile(fstream, modelVersion, deviceId);
-        }
-
-        virtual const std::wstring OperationName() const { return TypeName(); }
-        static const std::wstring TypeName() { return L"CRF"; }
-
-        /// compute posterior probability of label y at position t
-        virtual void EvaluateThisNode()
-        {
-            size_t nrow = Inputs(0)->FunctionValues().GetNumRows();
-            size_t ncol = Inputs(0)->FunctionValues().GetNumCols();
-
-            mAlpha.Resize(nrow, ncol);
-            mBeta.Resize(nrow, ncol);
-            mPostProb.Resize(nrow, ncol);
-
-            FunctionValues().SetValue(0.0);
-            Matrix<ElemType> funcVal = FunctionValues();
-
-            size_t nstep = ncol / m_samplesInRecurrentStep;
-            for (size_t i = 0; i < m_samplesInRecurrentStep; i++)
-            {
-                Matrix<ElemType> postProbSlice = mPostProb.ColumnSlice(i * nstep, nstep);
-                Matrix<ElemType> alphaSlice = mAlpha.ColumnSlice(i * nstep, nstep);
-                Matrix<ElemType> betaSlice = mBeta.ColumnSlice(i * nstep, nstep);
-                Matrix<ElemType> labelSlice = Inputs(0)->FunctionValues().ColumnSlice(i * nstep, nstep);
-                Matrix<ElemType> posScoreSlice = Inputs(1)->FunctionValues().ColumnSlice(i * nstep, nstep);
-
-                EvaluateThisNodeS(postProbSlice,
-                    alphaSlice,
-                    betaSlice,
-                    funcVal,
-                    labelSlice, 
-                    posScoreSlice,
-                    Inputs(2)->FunctionValues(),
-                    mStartLbl, mEndLbl);
-
-                FunctionValues() += funcVal;
-            }
-        }
-
-        virtual void ComputeInputPartial(const size_t inputIndex)  //scaled by 2*number of colmns (samples) in the Matrix<ElemType>
-        {
-            if (inputIndex != 1 && inputIndex != 2)
-                throw std::invalid_argument("CRFNode only takes with respect to input and weight.");
-
-            if (inputIndex == 1)
-                ErrorSignalToPostitionDependentNode(GradientValues(), Inputs(0)->FunctionValues(),
-                mPostProb, Inputs(inputIndex)->GradientValues());
-            else if (inputIndex == 2)
-            {
-                size_t ncol = mAlpha.GetNumCols();
-                size_t nstep = ncol / m_samplesInRecurrentStep;
-                assert(Inputs(inputIndex)->GradientValues().GetNumElements() > 0);
-                for (size_t i = 0; i < m_samplesInRecurrentStep; i++)
-                {
-                    ErrorSignalToTransitionNode(
-                        Inputs(0)->FunctionValues().ColumnSlice(i * nstep, nstep),
-                        mAlpha.ColumnSlice(i * nstep, nstep),
-                        mBeta.ColumnSlice(i * nstep, nstep),
-                        Inputs(inputIndex)->FunctionValues(),
-                        Inputs(inputIndex)->GradientValues(),
-                        mStartLbl, 1);
-                }
-            }
-            else
-                return;
-        }
-
-        static void ErrorSignalToPostitionDependentNode(const Matrix<ElemType>& gradientValues, const Matrix<ElemType>& labls, const Matrix<ElemType>& postProb, Matrix<ElemType>& grd)
-        {
-            Matrix<ElemType>::AddScaledDifference(gradientValues, postProb, labls, grd);
-        }
-
-        static void ErrorSignalToTransitionNode(
-            const Matrix<ElemType>& labls, const Matrix<ElemType>& alpha, const Matrix<ElemType>& beta,
-            const Matrix<ElemType>& pair_scores, Matrix<ElemType>& grd,
-            const int startLbl, const size_t shift = 1)
-        {
-            TransGrdCompute(labls,
-                alpha,
-                beta,
-                pair_scores,
-                grd,
-                startLbl, shift);
-        }
-
-        /// compute forward backward algorithm
-        static void EvaluateThisNodeS(Matrix<ElemType>& postprob, Matrix<ElemType>& alpha, Matrix<ElemType>& beta, Matrix<ElemType>& functionValues, const Matrix<ElemType>& lbls, const Matrix<ElemType>& pos_scores, const Matrix<ElemType>& pair_scores, int& firstLbl, int& lastLbl, const int iStep = 1)
-        {
-            /// to-do, each slice is for one sentence
-            /// to-do, number of slices correspond to number of frames 
-            /// this implementation only supports one sentence per minibatch
-
-            int nObs = lbls.GetNumCols();
-
-            /// change to other values so can support multiple sentences in each minibatch
-            assert(iStep == 1);
-            ForwardCompute(alpha, lbls, pos_scores, pair_scores);
-            BackwardCompute(alpha, beta, functionValues, lbls, pos_scores, pair_scores, iStep);
-            PostProbCompute(postprob, alpha, beta);
-
-            firstLbl = -1;
-            for (int ik = 0; ik < lbls.GetNumRows(); ik++)
-            if (lbls(ik, 0) != 0){
-                firstLbl = ik; break;
-            }
-
-            lastLbl = -1;
-            for (int ik = 0; ik < lbls.GetNumRows(); ik++)
-            if (lbls(ik, nObs - 1) != 0){
-                lastLbl = ik; break;
-            }
-
-            functionValues.AssignInnerProductOfMatrices(lbls, pos_scores);
-
-            Matrix<ElemType> a = alpha.ColumnSlice(nObs - 1, 1);
-            ElemType fAlpha;
-            fAlpha = a.LogAddSumOfElements();
-
-            /// transition score
-            ElemType tscore = 0;
-            for (int t = 0; t < nObs - 1; t++){
-                int i = -1;
-                for (int ik = 0; ik < lbls.GetNumRows(); ik++)
-                if (lbls(ik, t) != 0){
-                    i = ik; break;
-                }
-                int j = -1;
-                for (int ik = 0; ik < lbls.GetNumRows(); ik++)
-                if (lbls(ik, t + 1) != 0){
-                    j = ik; break;
-                }
-                tscore += pair_scores(j, i);
-            }
-            tscore += functionValues.Get00Element();  /// correct path score
-            tscore -= fAlpha;  /// reduced by the scores from all paths
-            functionValues.SetValue(tscore);
-
-            functionValues *= (-1);
-        }
-
-        /// compute forward backward algorithm
-        static void ForwardCompute(Matrix<ElemType>& alpha,
-            const Matrix<ElemType>& lbls,
-            const Matrix<ElemType>& pos_scores, const Matrix<ElemType>& pair_scores)
-        {
-            /// to-do, shift more than 1 to support muliple sentences per minibatch
-            int iNumPos = lbls.GetNumCols();
-            int iNumLab = lbls.GetNumRows();
-
-            int firstLbl = -1;
-            for (int ik = 0; ik < lbls.GetNumRows(); ik++)
-            if (lbls(ik, 0) != 0){
-                firstLbl = ik; break;
-            }
-
-            /// need to have 
-            alpha.Resize(iNumLab, iNumPos);
-
-            for (int t = 0; t < iNumPos; t++)
-            {
-                for (int k = 0; k < iNumLab; k++)
-                {
-                    ElemType fTmp = (ElemType)LZERO;
-                    for (int j = 0; j < iNumLab; j++)
-                    {
-                        ElemType fAlpha = (j == firstLbl) ? (ElemType) 0.0 : (ElemType)LZERO;
-                        if (t > 0)
-                            fAlpha = alpha(j, t - 1);
-                        fTmp = alpha.LogAdd(fTmp, fAlpha + pair_scores(k, j));
-                    }
-                    fTmp += pos_scores(k, t);  /// include position dependent score
-                    alpha(k, t) = fTmp;
-                }
-            }
-        }
-
-        /// compute backward algorithm
-        static void BackwardCompute( const Matrix<ElemType>& alpha, Matrix<ElemType>& beta,
-            Matrix<ElemType>& functionValues, const Matrix<ElemType>& lbls,
-            const Matrix<ElemType>& pos_scores, const Matrix<ElemType>& pair_scores, const int shift = 1)
-        {
-            assert(shift == 1);
-
-            alpha.RCRFBackwardCompute(alpha, beta, functionValues, lbls, pos_scores, pair_scores, shift);
-        }
-
-        static void TransGrdCompute(const Matrix<ElemType>& lbls,
-            const Matrix<ElemType>&   alpha,
-            const Matrix<ElemType>& beta,
-            const Matrix<ElemType>& pair_scores,
-            Matrix<ElemType>& grd,
-            const int startLbl,
-            const int shift = 1)
-        {
-            assert(shift == 1);
-
-            alpha.RCRFTransGrdCompute(lbls,
-                alpha,
-                beta,
-                pair_scores,
-                grd,
-                startLbl, shift);
-        }
-
-        /// compute forward backward algorithm
-        static void PostProbCompute(Matrix<ElemType>& postprob, const Matrix<ElemType>& alpha, const Matrix<ElemType>& beta)
-        {
-            int iNumPos = alpha.GetNumCols();
-            int iNumLab = alpha.GetNumRows();
-
-            postprob.Resize(iNumLab, iNumPos);
-            postprob.SetValue(beta);
-            postprob.InplaceExp();
-        }
-
-        virtual void Validate()
-        {
-            PrintSelfBeforeValidation();
-
-            if (m_children.size() != 3)
-                throw std::logic_error("CRFNode requires three inputs.");
-
-            if (!(Inputs(1)->FunctionValues().GetNumRows() == Inputs(2)->FunctionValues().GetNumRows() &&  // position dependent and pair scores have same number of labels
-                Inputs(0)->FunctionValues().GetNumRows() == Inputs(1)->FunctionValues().GetNumRows() &&
-                Inputs(0)->FunctionValues().GetNumCols() == Inputs(1)->FunctionValues().GetNumCols() && // position dependent and pair scores have the same observation numbers
-                Inputs(2)->FunctionValues().GetNumCols() == Inputs(2)->FunctionValues().GetNumRows()))
-            {
-                throw std::logic_error("The Matrix<ElemType>  dimension in the CRFNode operation does not match.");
-            }
-
-            FunctionValues().Resize(1, 1);
-            CopyImageSizeFromInputs();
-        }
-
-        virtual void CopyImageSizeFromInputs()
-        {
-            CopyImageSizeFromInput(0, false);
-
-            m_outputChannels = 1;
-            m_outputWidth = 1;
-            m_outputHeight = 1;
-        }
-
-        /// label : output label vector of [0:T-1]
-        /// position_dependent_score : score from position dependent node,
-        /// in the R-CRF case, it is the RNN output score before softmax
-        /// transition score : score from the transition node, 
-        /// in the R-CRF case, it is the transition probability between labels
-        virtual void AttachInputs(const ComputationNodePtr label,
-            const ComputationNodePtr position_dependent_score,
-            const ComputationNodePtr transition_score)
-        {
-            m_children.resize(3);
-            m_children[0] = label;
-            m_children[1] = position_dependent_score;
-            m_children[2] = transition_score;
-        }
-
-        virtual void MoveMatricesToDevice(const short deviceId)
-        {
-            ComputationNode<ElemType>::MoveMatricesToDevice(deviceId);
-        }
-
-        virtual void CopyTo(const ComputationNodePtr nodeP, const std::wstring& newName, const CopyNodeFlags flags) const
-        {
-            ComputationNode<ElemType>::CopyTo(nodeP, newName, flags);
-            CRFNode<ElemType>* node = (CRFNode<ElemType>*) nodeP;
-
-            if (flags & CopyNodeFlags::copyNodeValue)
-            {
-                node->mAlpha = mAlpha;
-                node->mBeta= mBeta;
-                node->mPostProb = mPostProb;
-
-                node->mStartLbl = mStartLbl;
-                node->mEndLbl = mEndLbl;
-            }
-
-        }
-
-        // copy constructor
-        CRFNode(const CRFNode<ElemType>* node, const std::wstring& newName, const CopyNodeFlags flags)
-            : ComputationNode<ElemType>(node->m_deviceId), mAlpha(node->m_deviceId), mBeta(node->m_deviceId), mPostProb(node->m_deviceId)
-        {
-            node->CopyTo(this, newName, flags);
-        }
-
-        virtual ComputationNodePtr Duplicate(const std::wstring& newName, const CopyNodeFlags flags) const
-        {
-            const std::wstring& name = (newName == L"") ? NodeName() : newName;
-
-            ComputationNodePtr node = new CRFNode<ElemType>(this, name, flags);
-            return node;
-        }
-
-    };
-
-    // This training criterion node needs derivatives and objectives to be
-    // computed out of the node. Derivatives and objectives will be fed to the
-    // node as input features. It has 3 inputs:
-    // 1. feature node that feeds objectives
-    // 2. feature node that feeds derivatives
-    // 3. neural network output
-    //
-    // This node is useful in sequence training for speech recognition, so that
-    // we can separate lattice computation (which may rely other softwares, such
-    // as Kaldi) with the neural network training.
-    template<class ElemType>
-    class DummyCriterionNode : public ComputationNode<ElemType>
-    {
-        UsingComputationNodeMembers;
-    public:
-        DummyCriterionNode(const DEVICEID_TYPE deviceId=AUTOPLACEMATRIX, const std::wstring name = L"")  
-            : ComputationNode<ElemType>(deviceId)
-        {
-            m_nodeName = (name == L""? CreateUniqNodeName() : name);
-            m_deviceId = deviceId;
-            //- MoveMatricesToDevice(deviceId);
-            InitRecurrentNode();
-        }
-
-        DummyCriterionNode(File& fstream, const size_t modelVersion, const DEVICEID_TYPE deviceId=AUTOPLACEMATRIX, const std::wstring name = L"")
-            : ComputationNode<ElemType>(deviceId)
-        {
-            m_nodeName = (name == L""? CreateUniqNodeName() : name);
-            LoadFromFile(fstream, modelVersion, deviceId);
-        }
-
-        virtual const std::wstring OperationName() const {return TypeName();}
-        static const std::wstring TypeName() {return L"DummyCriterion";} 
-
-        virtual void ComputeInputPartial(const size_t inputIndex)
-        {
-            if (inputIndex > 2)
-                throw std::invalid_argument("DummyCriterionNode only takes three inputs.");
-
-            if (inputIndex == 0)
-            {
-                throw std::logic_error("DummyCriterionNode: derivatives with respect to objective features are not necessary, not implemented yet.\n");
-            }
-            else if (inputIndex == 1)
-            {
-                throw std::logic_error("DummyCriterionNode: derivatives with respect to derivative features are not necessary, not implemented yet.\n");
-            }
-            else
-            {
-                ComputeInputPartialThree(Inputs(1)->FunctionValues(), Inputs(inputIndex)->GradientValues(), GradientValues());
-            }
-        }
-
-        virtual void ComputeInputPartial(const size_t /*inputIndex*/, const size_t /*timeIdxInSeq*/) 
-        {
-            throw std::logic_error("DummyCriterionNode node should never be in a loop.");
-        }
-
-        static void WINAPI ComputeInputPartialThree(const Matrix<ElemType>& inputFunctionValues1,
-            Matrix<ElemType>& inputGradientValues, const Matrix<ElemType>& gradientValues)  
-        {
-            Matrix<ElemType>::ScaleAndAdd(gradientValues.Get00Element(), inputFunctionValues1, inputGradientValues);
-        }
-
-        virtual void EvaluateThisNode()
-        {
-            EvaluateThisNodeS(FunctionValues(), Inputs(0)->FunctionValues());
-        }
-
-        virtual void EvaluateThisNode(const size_t /*timeIdxInSeq*/) 
-        {
-            throw std::logic_error("DummyCriterionNode should never be in a loop.");
-        }
-
-        static void WINAPI EvaluateThisNodeS(Matrix<ElemType>& functionValues, const Matrix<ElemType>& inputFunctionValues0)  
-        {
-            if (inputFunctionValues0.GetNumRows() != 1 || inputFunctionValues0.GetNumCols() != 1)
-            {
-                throw std::logic_error("DummyCriterionNode expects first input has dimension (1, 1).\n");
-            }
-            functionValues.Resize(1, 1);
-            functionValues.SetValue(inputFunctionValues0.Get00Element());
-#if NANCHECK
-            functionValues.HasNan("DummyCriterionNode");
-#endif
-        }
-
-        virtual void Validate()
-        {
-            PrintSelfBeforeValidation();
-
-            if (m_children.size() != 3) 
-                throw std::logic_error("DummyCriterionNode criterion requires three inputs.");
-
-            if (Inputs(0)->OperationName() != L"InputValue")
-                throw std::logic_error("DummyCriterionNode criterion requires the first input to be computed objectives.");
-
-            if (Inputs(0)->OperationName() != L"InputValue")
-                throw std::logic_error("DummyCriterionNode criterion requires the first input to be computed derivatives.");
-
-            if (Inputs(0)->FunctionValues().GetNumRows() != 1)
-                throw std::logic_error("DummyCriterionNode criterion requires the first input to have dimension 1.");
-
-            if (Inputs(0)->FunctionValues().GetNumElements() == 0 || Inputs(1)->FunctionValues().GetNumElements() == 0 || Inputs(2)->FunctionValues().GetNumElements() == 0)
-                throw std::logic_error("DummyCriterionNode operation: one of the operants has 0 element.");
-
-            if (Inputs(1)->FunctionValues().GetNumRows() != Inputs(2)->FunctionValues().GetNumRows())
-                throw std::logic_error("The Matrix dimension in the DummyCriterionNode operation does not match.");
-
-            if (Inputs(1)->FunctionValues().GetNumCols() != Inputs(2)->FunctionValues().GetNumCols())
-                Inputs(1)->FunctionValues().Resize(Inputs(1)->FunctionValues().GetNumRows(), Inputs(2)->FunctionValues().GetNumCols()); 
-
-            FunctionValues().Resize(1,1);
-            CopyImageSizeFromInputs(); 
-        }
-
-        virtual void CopyImageSizeFromInputs()
-        {
-            CopyImageSizeFromInput(0, false);
-
-            m_outputChannels = 1;
-            m_outputWidth = 1;
-            m_outputHeight = 1;        
-        }
-
-        virtual void AttachInputs(const ComputationNodePtr objectives, const ComputationNodePtr derivatives, ComputationNodePtr prediction) 
-        {
-            m_children.resize(3);
-            m_children[0] = objectives;
-            m_children[1] = derivatives;
-            m_children[2] = prediction;
-        }
-
-        virtual void CopyTo(const ComputationNodePtr nodeP, const std::wstring& newName, const CopyNodeFlags flags) const
-        {
-            ComputationNode<ElemType>::CopyTo(nodeP, newName, flags);
-            DummyCriterionNode<ElemType>* node = (DummyCriterionNode<ElemType>*) nodeP;
-        }
-
-        // copy constructor
-        DummyCriterionNode(const DummyCriterionNode<ElemType>* node, const std::wstring& newName, const CopyNodeFlags flags)
-            : ComputationNode<ElemType>(node->m_deviceId)
-        {
-            node->CopyTo(this, newName, flags);
-        }
-
-        virtual ComputationNodePtr Duplicate(const std::wstring& newName, const CopyNodeFlags flags) const
-        {
-            const std::wstring& name = (newName == L"") ? NodeName() : newName;
-                
-            ComputationNodePtr node = new DummyCriterionNode<ElemType>(this, name, flags);
-            return node;
-        }
-
-    };
-
-    template class DummyCriterionNode<float>; 
-    template class DummyCriterionNode<double>;
-
-
-}}}
-=======
-//
-// <copyright file="TrainingCriterionNodes.h" company="Microsoft">
-//     Copyright (c) Microsoft Corporation.  All rights reserved.
-// </copyright>
-//
-#pragma once
-
-#include <map>
-#include <string>
-#include <vector>
-#include <stdexcept>
-#include <list>
-#include <memory>
-#include "ComputationNode.h"
-
-namespace Microsoft { namespace MSR { namespace CNTK {
-    //note: to save computation the gradient may be scaled by an constant. 
-
-    template<class ElemType>
-    class SquareErrorNode : public ComputationNode<ElemType>
-    {
-        UsingComputationNodeMembers;
-    public:
-        SquareErrorNode(const DEVICEID_TYPE deviceId=AUTOPLACEMATRIX, const std::wstring name = L"")  
-            : ComputationNode<ElemType>(deviceId), m_leftMinusRight(deviceId)
-        {
-            m_nodeName = (name == L""? CreateUniqNodeName() : name);
-            m_deviceId = deviceId;
-            MoveMatricesToDevice(deviceId);
-            InitRecurrentNode();
-        }
-
-        SquareErrorNode(File& fstream, const size_t modelVersion, const DEVICEID_TYPE deviceId=AUTOPLACEMATRIX, const std::wstring name = L"")
-            : ComputationNode<ElemType>(deviceId), m_leftMinusRight(deviceId)
-        {
-            m_nodeName = (name == L""? CreateUniqNodeName() : name);
-            LoadFromFile(fstream, modelVersion, deviceId);
-        }
-
-        virtual const std::wstring OperationName() const { return TypeName(); }
-        static const std::wstring TypeName() {return L"SquareError";} 
-
-        virtual void ComputeInputPartial(const size_t inputIndex)
-        {
-            if (inputIndex > 1)
-                throw std::invalid_argument("SquareError criteria only takes two inputs.");
-
-            if (inputIndex == 0)  //left derivative
-            {
-                ComputeInputPartialLeft(Inputs(0)->GradientValues(), GradientValues(), m_leftMinusRight);
-            }
-            else
-            {
-                ComputeInputPartialRight(Inputs(1)->GradientValues(), GradientValues(), m_leftMinusRight);
-            }
-        }
-
-        virtual void ComputeInputPartial(const size_t /*inputIndex*/, const size_t /*timeIdxInSeq*/)
-        {
-            throw std::logic_error("SquareError node should never be in a loop.");
-        }
-
-        static void WINAPI ComputeInputPartialLeft(Matrix<ElemType>& inputGradientValues, const Matrix<ElemType>& gradientValues, const Matrix<ElemType>& leftMinusRight)  
-        {
-            inputGradientValues.AddWithScaleOf(gradientValues.Get00Element(), leftMinusRight);
-        }
-
-        static void WINAPI ComputeInputPartialRight(Matrix<ElemType>& inputGradientValues, const Matrix<ElemType>& gradientValues, const Matrix<ElemType>& leftMinusRight)  
-        {
-            inputGradientValues.AddWithScaleOf(-gradientValues.Get00Element(), leftMinusRight);
-        }
-
-        virtual void EvaluateThisNode()  
-        {
+        static const std::wstring TypeName() {return L"SquareError";} 
+
+        virtual void ComputeInputPartial(const size_t inputIndex)
+        {
+            if (inputIndex > 1)
+                throw std::invalid_argument("SquareError criteria only takes two inputs.");
+
+            if (inputIndex == 0)  //left derivative
+            {
+                ComputeInputPartialLeft(Inputs(0)->GradientValues(), GradientValues(), m_leftMinusRight);
+            }
+            else
+            {
+                ComputeInputPartialRight(Inputs(1)->GradientValues(), GradientValues(), m_leftMinusRight);
+            }
+        }
+
+        virtual void ComputeInputPartial(const size_t /*inputIndex*/, const size_t /*timeIdxInSeq*/)
+        {
+            throw std::logic_error("SquareError node should never be in a loop.");
+        }
+
+        static void WINAPI ComputeInputPartialLeft(Matrix<ElemType>& inputGradientValues, const Matrix<ElemType>& gradientValues, const Matrix<ElemType>& leftMinusRight)  
+        {
+            inputGradientValues.AddWithScaleOf(gradientValues.Get00Element(), leftMinusRight);
+        }
+
+        static void WINAPI ComputeInputPartialRight(Matrix<ElemType>& inputGradientValues, const Matrix<ElemType>& gradientValues, const Matrix<ElemType>& leftMinusRight)  
+        {
+            inputGradientValues.AddWithScaleOf(-gradientValues.Get00Element(), leftMinusRight);
+        }
+
+        virtual void EvaluateThisNode()  
+        {
             EvaluateThisNodeS(FunctionValues(), Inputs(0)->FunctionValues(), Inputs(1)->FunctionValues(), m_leftMinusRight,this);
-        }
-
-        virtual void EvaluateThisNode(const size_t /*timeIdxInSeq*/)
-        {
-            throw std::logic_error("SquareError node should never be in a loop.");
-        }
-
+        }
+
+        virtual void EvaluateThisNode(const size_t /*timeIdxInSeq*/)
+        {
+            throw std::logic_error("SquareError node should never be in a loop.");
+        }
+
         static void WINAPI EvaluateThisNodeS(Matrix<ElemType>& functionValues, const Matrix<ElemType>& inputFunctionValues0, const Matrix<ElemType>& inputFunctionValues1, Matrix<ElemType>& leftMinusRight, ComputationNodePtr curNode)  
-        {
-            leftMinusRight.AssignDifferenceOf(inputFunctionValues0, inputFunctionValues1);
+        {
+            leftMinusRight.AssignDifferenceOf(inputFunctionValues0, inputFunctionValues1);
             curNode->MaskToZeroWhenLabelAndFeatureMissing(leftMinusRight);  //we are fine since it will only be called with full minibatch.
-            ElemType v = leftMinusRight.FrobeniusNorm();
-            functionValues.Resize(1,1);
-            functionValues.SetValue(v*v/2);
-#if NANCHECK
-            functionValues.HasNan("SquareError");
-#endif
-        }
-
-        virtual void Validate()
-        {
-            PrintSelfBeforeValidation();
-
-            if (m_children.size() != 2) 
-                throw std::logic_error("SquareError operation requires two inputs.");
-
-            size_t index = 0;
-            if (Inputs(index)->OperationName() == LearnableParameter<ElemType>::TypeName())
-            {
-                size_t rows = Inputs(index)->FunctionValues().GetNumRows() == 0? Inputs(1-index)->FunctionValues().GetNumRows() : Inputs(index)->FunctionValues().GetNumRows();
-                size_t cols = Inputs(index)->FunctionValues().GetNumCols() == 0? Inputs(1-index)->FunctionValues().GetNumCols() : Inputs(index)->FunctionValues().GetNumCols();
-                Inputs(index)->FunctionValues().Resize(rows, cols);
-            }
-
-            index = 1;
-            if (Inputs(index)->OperationName() == LearnableParameter<ElemType>::TypeName())
-            {
-                size_t rows = Inputs(index)->FunctionValues().GetNumRows() == 0? Inputs(1-index)->FunctionValues().GetNumRows() : Inputs(index)->FunctionValues().GetNumRows();
-                size_t cols = Inputs(index)->FunctionValues().GetNumCols() == 0? Inputs(1-index)->FunctionValues().GetNumCols() : Inputs(index)->FunctionValues().GetNumCols();
-                Inputs(index)->FunctionValues().Resize(rows, cols);
-            }
-
-            if (Inputs(0)->FunctionValues().GetNumElements() == 0 || Inputs(1)->FunctionValues().GetNumElements() == 0)
-                throw std::logic_error("SquareError operation: one of the operants has 0 element.");
-
-            if (!(Inputs(0)->FunctionValues().GetNumRows() == Inputs(1)->FunctionValues().GetNumRows()  &&  //match size
-                Inputs(0)->FunctionValues().GetNumCols() == Inputs(1)->FunctionValues().GetNumCols()) )
-            {
-                throw std::logic_error("The Matrix dimension in the SquareError operation does not match.");
-            }       
-
-            FunctionValues().Resize(1,1);
-            m_leftMinusRight.Resize(Inputs(0)->FunctionValues().GetNumRows(), Inputs(0)->FunctionValues().GetNumCols());
-            CopyImageSizeFromInputs(); 
-        }
-
-        virtual void CopyImageSizeFromInputs()
-        {
-            CopyImageSizeFromInput(0, false);
-
-            m_outputChannels = 1;
-            m_outputWidth = 1;
-            m_outputHeight = 1;        
-        }       
-
-        virtual void AttachInputs(const ComputationNodePtr leftNode, const ComputationNodePtr rightNode) 
-        {
-            m_children.resize(2);
-            m_children[0] = leftNode;
-            m_children[1] = rightNode;
-        }
-
-        virtual void MoveMatricesToDevice(const DEVICEID_TYPE deviceId)
-        {
-            ComputationNode<ElemType>::MoveMatricesToDevice(deviceId);
-
-            if (deviceId != AUTOPLACEMATRIX)
-            {
-                if (m_leftMinusRight.GetDeviceId() != deviceId)
-                    m_leftMinusRight.TransferFromDeviceToDevice(m_leftMinusRight.GetDeviceId(), deviceId,true);
-            }
-        }
-
-        virtual void CopyTo(const ComputationNodePtr nodeP, const std::wstring& newName, const CopyNodeFlags flags) const
-        {
-            ComputationNode<ElemType>::CopyTo(nodeP, newName, flags);
-            SquareErrorNode<ElemType>* node = (SquareErrorNode<ElemType>*) nodeP;
-
-            if (flags & CopyNodeFlags::copyNodeValue)
-            {
-                node->m_leftMinusRight = m_leftMinusRight;
-            }
-        }
-
-        // copy constructor
-        SquareErrorNode(const SquareErrorNode<ElemType>* node, const std::wstring& newName, const CopyNodeFlags flags)
-            : ComputationNode<ElemType>(node->m_deviceId), m_leftMinusRight(node->m_deviceId)
-        {
-            node->CopyTo(this, newName, flags);
-        }
-
-        virtual ComputationNodePtr Duplicate(const std::wstring& newName, const CopyNodeFlags flags) const
-        {
-            const std::wstring& name = (newName == L"")?NodeName():newName;
-                
-            ComputationNodePtr node = new SquareErrorNode<ElemType>(this, name, flags);
-            return node;
-        }
-
+            ElemType v = leftMinusRight.FrobeniusNorm();
+            functionValues.Resize(1,1);
+            functionValues.SetValue(v*v/2);
+#if NANCHECK
+            functionValues.HasNan("SquareError");
+#endif
+        }
+
+        virtual void Validate()
+        {
+            PrintSelfBeforeValidation();
+
+            if (m_children.size() != 2) 
+                throw std::logic_error("SquareError operation requires two inputs.");
+
+            size_t index = 0;
+            if (Inputs(index)->OperationName() == LearnableParameter<ElemType>::TypeName())
+            {
+                size_t rows = Inputs(index)->FunctionValues().GetNumRows() == 0? Inputs(1-index)->FunctionValues().GetNumRows() : Inputs(index)->FunctionValues().GetNumRows();
+                size_t cols = Inputs(index)->FunctionValues().GetNumCols() == 0? Inputs(1-index)->FunctionValues().GetNumCols() : Inputs(index)->FunctionValues().GetNumCols();
+                Inputs(index)->FunctionValues().Resize(rows, cols);
+            }
+
+            index = 1;
+            if (Inputs(index)->OperationName() == LearnableParameter<ElemType>::TypeName())
+            {
+                size_t rows = Inputs(index)->FunctionValues().GetNumRows() == 0? Inputs(1-index)->FunctionValues().GetNumRows() : Inputs(index)->FunctionValues().GetNumRows();
+                size_t cols = Inputs(index)->FunctionValues().GetNumCols() == 0? Inputs(1-index)->FunctionValues().GetNumCols() : Inputs(index)->FunctionValues().GetNumCols();
+                Inputs(index)->FunctionValues().Resize(rows, cols);
+            }
+
+            if (Inputs(0)->FunctionValues().GetNumElements() == 0 || Inputs(1)->FunctionValues().GetNumElements() == 0)
+                throw std::logic_error("SquareError operation: one of the operants has 0 element.");
+
+            if (!(Inputs(0)->FunctionValues().GetNumRows() == Inputs(1)->FunctionValues().GetNumRows()  &&  //match size
+                Inputs(0)->FunctionValues().GetNumCols() == Inputs(1)->FunctionValues().GetNumCols()) )
+            {
+                throw std::logic_error("The Matrix dimension in the SquareError operation does not match.");
+            }       
+
+            FunctionValues().Resize(1,1);
+            m_leftMinusRight.Resize(Inputs(0)->FunctionValues().GetNumRows(), Inputs(0)->FunctionValues().GetNumCols());
+            CopyImageSizeFromInputs(); 
+        }
+
+        virtual void CopyImageSizeFromInputs()
+        {
+            CopyImageSizeFromInput(0, false);
+
+            m_outputChannels = 1;
+            m_outputWidth = 1;
+            m_outputHeight = 1;        
+        }       
+
+        virtual void AttachInputs(const ComputationNodePtr leftNode, const ComputationNodePtr rightNode) 
+        {
+            m_children.resize(2);
+            m_children[0] = leftNode;
+            m_children[1] = rightNode;
+        }
+
+        virtual void MoveMatricesToDevice(const DEVICEID_TYPE deviceId)
+        {
+            ComputationNode<ElemType>::MoveMatricesToDevice(deviceId);
+
+            if (deviceId != AUTOPLACEMATRIX)
+            {
+                if (m_leftMinusRight.GetDeviceId() != deviceId)
+                    m_leftMinusRight.TransferFromDeviceToDevice(m_leftMinusRight.GetDeviceId(), deviceId,true);
+            }
+        }
+
+        virtual void CopyTo(const ComputationNodePtr nodeP, const std::wstring& newName, const CopyNodeFlags flags) const
+        {
+            ComputationNode<ElemType>::CopyTo(nodeP, newName, flags);
+            SquareErrorNode<ElemType>* node = (SquareErrorNode<ElemType>*) nodeP;
+
+            if (flags & CopyNodeFlags::copyNodeValue)
+            {
+                node->m_leftMinusRight = m_leftMinusRight;
+            }
+        }
+
+        // copy constructor
+        SquareErrorNode(const SquareErrorNode<ElemType>* node, const std::wstring& newName, const CopyNodeFlags flags)
+            : ComputationNode<ElemType>(node->m_deviceId), m_leftMinusRight(node->m_deviceId)
+        {
+            node->CopyTo(this, newName, flags);
+        }
+
+        virtual ComputationNodePtr Duplicate(const std::wstring& newName, const CopyNodeFlags flags) const
+        {
+            const std::wstring& name = (newName == L"")?NodeName():newName;
+                
+            ComputationNodePtr node = new SquareErrorNode<ElemType>(this, name, flags);
+            return node;
+        }
+
     protected:
         virtual bool UseCustomizedMultiSeqHandling() { return true; }
 
-    private:
-        Matrix<ElemType> m_leftMinusRight;
-    };
-
-    template class SquareErrorNode<float>; 
-    template class SquareErrorNode<double>;
-
-    //calculates: -sum(left_i * log(softmax_i(right)))
-    template<class ElemType>
-    class CrossEntropyWithSoftmaxNode : public ComputationNode<ElemType>
-    {
-        UsingComputationNodeMembers;
-    public:
-        CrossEntropyWithSoftmaxNode(const DEVICEID_TYPE deviceId=AUTOPLACEMATRIX, const std::wstring name = L"")  
-            : ComputationNode<ElemType>(deviceId), m_logSoftmaxOfRight(deviceId), m_softmaxOfRight(deviceId)
-        {
-            m_nodeName = (name == L""? CreateUniqNodeName() : name);
-            m_deviceId = deviceId;
-            MoveMatricesToDevice(deviceId);
-            InitRecurrentNode();
-        }
-
-        CrossEntropyWithSoftmaxNode(File& fstream, const size_t modelVersion, const DEVICEID_TYPE deviceId=AUTOPLACEMATRIX, const std::wstring name = L"")
-            : ComputationNode<ElemType>(deviceId), m_logSoftmaxOfRight(deviceId), m_softmaxOfRight(deviceId)
-        {
-            m_nodeName = (name == L""? CreateUniqNodeName() : name);
-            LoadFromFile(fstream, modelVersion, deviceId);
-        }
-
+    private:
+        Matrix<ElemType> m_leftMinusRight;
+    };
+
+    template class SquareErrorNode<float>; 
+    template class SquareErrorNode<double>;
+
+    //calculates: -sum(left_i * log(softmax_i(right)))
+    template<class ElemType>
+    class CrossEntropyWithSoftmaxNode : public ComputationNode<ElemType>
+    {
+        UsingComputationNodeMembers;
+    public:
+        CrossEntropyWithSoftmaxNode(const DEVICEID_TYPE deviceId=AUTOPLACEMATRIX, const std::wstring name = L"")  
+            : ComputationNode<ElemType>(deviceId), m_logSoftmaxOfRight(deviceId), m_softmaxOfRight(deviceId)
+        {
+            m_nodeName = (name == L""? CreateUniqNodeName() : name);
+            m_deviceId = deviceId;
+            MoveMatricesToDevice(deviceId);
+            InitRecurrentNode();
+        }
+
+        CrossEntropyWithSoftmaxNode(File& fstream, const size_t modelVersion, const DEVICEID_TYPE deviceId=AUTOPLACEMATRIX, const std::wstring name = L"")
+            : ComputationNode<ElemType>(deviceId), m_logSoftmaxOfRight(deviceId), m_softmaxOfRight(deviceId)
+        {
+            m_nodeName = (name == L""? CreateUniqNodeName() : name);
+            LoadFromFile(fstream, modelVersion, deviceId);
+        }
+                
         virtual const std::wstring OperationName() const { return TypeName(); }
-        static const std::wstring TypeName() {return L"CrossEntropyWithSoftmax";} 
-
-        virtual void ComputeInputPartial(const size_t inputIndex)
-        {
-            if (inputIndex > 1)
-                throw std::invalid_argument("CrossEntropyWithSoftmaxNode criterion only takes two inputs.");
-
-            //left Node must be a scalar
-            if (inputIndex == 0)  //left derivative
-            {
-                ComputeInputPartialLeft(m_logSoftmaxOfRight, Inputs(inputIndex)->GradientValues(), GradientValues());
-            }
-            else
-            {
-                ComputeInputPartialRight(m_softmaxOfRight, Inputs(0)->FunctionValues(), Inputs(inputIndex)->GradientValues(), GradientValues());
+        static const std::wstring TypeName() {return L"CrossEntropyWithSoftmax";} 
+
+        virtual void ComputeInputPartial(const size_t inputIndex)
+        {
+            if (inputIndex > 1)
+                throw std::invalid_argument("CrossEntropyWithSoftmaxNode criterion only takes two inputs.");
+
+            //left Node must be a scalar
+            if (inputIndex == 0)  //left derivative
+            {
+                ComputeInputPartialLeft(m_logSoftmaxOfRight, Inputs(inputIndex)->GradientValues(), GradientValues());
+            }
+            else
+            {
+                ComputeInputPartialRight(m_softmaxOfRight, Inputs(0)->FunctionValues(), Inputs(inputIndex)->GradientValues(), GradientValues());
                 MaskToZeroWhenLabelAndFeatureMissing(Inputs(inputIndex)->GradientValues());
-            }
-        }
-
-        virtual void ComputeInputPartial(const size_t /*inputIndex*/, const size_t /*timeIdxInSeq*/) 
-        {
-            throw std::logic_error("CrossEntropyWithSoftmax node should never be in a loop.");
-        }
-
-        static void WINAPI ComputeInputPartialLeft(const Matrix<ElemType>& logSoftmaxOfRight, Matrix<ElemType>& inputGradientValues, 
-            const Matrix<ElemType>& gradientValues)  
-        {
-#if DUMPOUTPUT
-            logSoftmaxOfRight.Print("CrossEntropyWithSoftmax Partial-logSoftmaxOfRight");
-            gradientValues.Print("CrossEntropyWithSoftmax Partial-gradientValues");
-            inputGradientValues.Print("CrossEntropyWithSoftmaxNode Partial-Left-in");
-#endif
-
-            Matrix<ElemType>::ScaleAndAdd(-gradientValues.Get00Element(), logSoftmaxOfRight, inputGradientValues);
-#if DUMPOUTPUT
-            inputGradientValues.Print("CrossEntropyWithSoftmaxNode Partial-Left-out");
-#endif
-
-        }
-
-        static void WINAPI ComputeInputPartialRight(const Matrix<ElemType>& softmaxOfRight, const Matrix<ElemType>& inputFunctionValues, 
-            Matrix<ElemType>& inputGradientValues, const Matrix<ElemType>& gradientValues)
-        {
-#if DUMPOUTPUT
-            softmaxOfRight.Print("CrossEntropyWithSoftmax Partial-softmaxOfRight");
-            inputFunctionValues.Print("CrossEntropyWithSoftmax Partial-inputFunctionValues");
-            gradientValues.Print("CrossEntropyWithSoftmax Partial-gradientValues");
-            inputGradientValues.Print("CrossEntropyWithSoftmaxNode Partial-Right-in");
-#endif
-
-            Matrix<ElemType>::AddScaledDifference(gradientValues, softmaxOfRight, inputFunctionValues, inputGradientValues);
-#if DUMPOUTPUT
-            inputGradientValues.Print("CrossEntropyWithSoftmaxNode Partial-Right");
-#endif
-        }
-
-
-        virtual void EvaluateThisNode()   //-sum(left_i * log(softmax_i(right)))
-        {
+            }
+        }
+
+        virtual void ComputeInputPartial(const size_t /*inputIndex*/, const size_t /*timeIdxInSeq*/) 
+        {
+            throw std::logic_error("CrossEntropyWithSoftmax node should never be in a loop.");
+        }
+
+        static void WINAPI ComputeInputPartialLeft(const Matrix<ElemType>& logSoftmaxOfRight, Matrix<ElemType>& inputGradientValues, 
+            const Matrix<ElemType>& gradientValues)  
+        {
+#if DUMPOUTPUT
+            logSoftmaxOfRight.Print("CrossEntropyWithSoftmax Partial-logSoftmaxOfRight");
+            gradientValues.Print("CrossEntropyWithSoftmax Partial-gradientValues");
+            inputGradientValues.Print("CrossEntropyWithSoftmaxNode Partial-Left-in");
+#endif
+
+            Matrix<ElemType>::ScaleAndAdd(-gradientValues.Get00Element(), logSoftmaxOfRight, inputGradientValues);
+#if DUMPOUTPUT
+            inputGradientValues.Print("CrossEntropyWithSoftmaxNode Partial-Left-out");
+#endif
+
+        }
+
+        static void WINAPI ComputeInputPartialRight(const Matrix<ElemType>& softmaxOfRight, const Matrix<ElemType>& inputFunctionValues, 
+            Matrix<ElemType>& inputGradientValues, const Matrix<ElemType>& gradientValues)  
+        {
+#if DUMPOUTPUT
+            softmaxOfRight.Print("CrossEntropyWithSoftmax Partial-softmaxOfRight");
+            inputFunctionValues.Print("CrossEntropyWithSoftmax Partial-inputFunctionValues");
+            gradientValues.Print("CrossEntropyWithSoftmax Partial-gradientValues");
+            inputGradientValues.Print("CrossEntropyWithSoftmaxNode Partial-Right-in");
+#endif
+
+            Matrix<ElemType>::AddScaledDifference(gradientValues, softmaxOfRight, inputFunctionValues, inputGradientValues);
+#if DUMPOUTPUT
+            inputGradientValues.Print("CrossEntropyWithSoftmaxNode Partial-Right");
+#endif
+        }
+
+
+        virtual void EvaluateThisNode()   //-sum(left_i * log(softmax_i(right)))
+        {
             EvaluateThisNodeS(FunctionValues(), Inputs(0)->FunctionValues(), Inputs(1)->FunctionValues(), m_softmaxOfRight, m_logSoftmaxOfRight, this);
-        }
-
-        virtual void EvaluateThisNode(const size_t /*timeIdxInSeq*/) 
-        {
-            throw std::logic_error("CrossEntropyWithSoftmax node should never be in a loop.");
-        }
-
-        static void WINAPI EvaluateThisNodeS(Matrix<ElemType>& functionValues, const Matrix<ElemType>& inputFunctionValues0, const Matrix<ElemType>& inputFunctionValues1, 
+        }
+
+        virtual void EvaluateThisNode(const size_t /*timeIdxInSeq*/) 
+        {
+            throw std::logic_error("CrossEntropyWithSoftmax node should never be in a loop.");
+        }
+
+        static void WINAPI EvaluateThisNodeS(Matrix<ElemType>& functionValues, const Matrix<ElemType>& inputFunctionValues0, const Matrix<ElemType>& inputFunctionValues1, 
             Matrix<ElemType>& softmaxOfRight, Matrix<ElemType>& logSoftmaxOfRight, ComputationNodePtr curNode)
-        {
-            logSoftmaxOfRight.AssignLogSoftmaxOf(inputFunctionValues1, true);
-            softmaxOfRight.SetValue(logSoftmaxOfRight);
-            softmaxOfRight.InplaceExp();
+        {
+            logSoftmaxOfRight.AssignLogSoftmaxOf(inputFunctionValues1, true);
+            softmaxOfRight.SetValue(logSoftmaxOfRight);
+            softmaxOfRight.InplaceExp();
             curNode->MaskToZeroWhenLabelAndFeatureMissing(logSoftmaxOfRight); //we are fine here since it will be called only with full minibatch
-            functionValues.AssignInnerProductOfMatrices(inputFunctionValues0, logSoftmaxOfRight);
-            functionValues*=(-1);
-#if NANCHECK
-            functionValues.HasNan("CrossEntropyWithSoftmax");
-#endif
-#if DUMPOUTPUT
-            functionValues.Print("CrossEntropyWithSoftmaxNode");
-#endif
-        }
-
-        virtual void Validate()
-        {
-            PrintSelfBeforeValidation();
-
-            if (m_children.size() != 2) 
-                throw std::logic_error("CrossEntropyWithSoftmaxNode criterion requires two inputs.");
-
-            if (Inputs(0)->OperationName() != L"InputValue" && Inputs(0)->OperationName() != L"SparseInputValue")
-                throw std::logic_error("CrossEntropyWithSoftmaxNode criterion requires the first input to be the label.");
-
-            //we may release the constraint that the first operant is an inputValue later so the following code should be kept
-            size_t index = 0;
-            if (Inputs(index)->OperationName() == LearnableParameter<ElemType>::TypeName())
-            {
-                size_t rows = Inputs(index)->FunctionValues().GetNumRows() == 0? Inputs(1-index)->FunctionValues().GetNumRows() : Inputs(index)->FunctionValues().GetNumRows();
-                size_t cols = Inputs(index)->FunctionValues().GetNumCols() == 0? Inputs(1-index)->FunctionValues().GetNumCols() : Inputs(index)->FunctionValues().GetNumCols();
-                Inputs(index)->FunctionValues().Resize(rows, cols);
-            }
-
-            index = 1;
-            if (Inputs(index)->OperationName() == LearnableParameter<ElemType>::TypeName())
-            {
-                size_t rows = Inputs(index)->FunctionValues().GetNumRows() == 0? Inputs(1-index)->FunctionValues().GetNumRows() : Inputs(index)->FunctionValues().GetNumRows();
-                size_t cols = Inputs(index)->FunctionValues().GetNumCols() == 0? Inputs(1-index)->FunctionValues().GetNumCols() : Inputs(index)->FunctionValues().GetNumCols();
-                Inputs(index)->FunctionValues().Resize(rows, cols);
-            }
-
-            if (Inputs(0)->FunctionValues().GetNumElements() == 0 || Inputs(1)->FunctionValues().GetNumElements() == 0)
-                throw std::logic_error("CrossEntropyWithSoftmaxNode operation: one of the operants has 0 element.");
-
-            if (!(Inputs(0)->FunctionValues().GetNumRows() == Inputs(1)->FunctionValues().GetNumRows()  &&  //match size
-                Inputs(0)->FunctionValues().GetNumCols() == Inputs(1)->FunctionValues().GetNumCols()) )
-            {
-                throw std::logic_error("The Matrix<ElemType>  dimension in the CrossEntropyWithSoftmaxNode operation does not match.");
-            }       
-
-            FunctionValues().Resize(1,1);
-            CopyImageSizeFromInputs(); 
-
-            m_logSoftmaxOfRight.Resize(Inputs(0)->FunctionValues().GetNumRows(), Inputs(0)->FunctionValues().GetNumCols());
-            m_softmaxOfRight.Resize(Inputs(0)->FunctionValues().GetNumRows(), Inputs(0)->FunctionValues().GetNumCols());
-        }
-
-        virtual void CopyImageSizeFromInputs()
-        {
-            CopyImageSizeFromInput(0, false);
-
-            m_outputChannels = 1;
-            m_outputWidth = 1;
-            m_outputHeight = 1;        
-        }
-
-        //leftNode should be the empirical
-        virtual void AttachInputs(const ComputationNodePtr label, const ComputationNodePtr prediction) 
-        {
-            m_children.resize(2);
-            m_children[0] = label;
-            m_children[1] = prediction;
-        }
-
-        virtual void MoveMatricesToDevice(const DEVICEID_TYPE deviceId)
-        {
-            ComputationNode<ElemType>::MoveMatricesToDevice(deviceId);
-
-            if (deviceId != AUTOPLACEMATRIX)
-            {
-                if (m_logSoftmaxOfRight.GetDeviceId() != deviceId)
-                {
-                    m_logSoftmaxOfRight.TransferFromDeviceToDevice(m_logSoftmaxOfRight.GetDeviceId(), deviceId,true);
-                }
-                if (m_softmaxOfRight.GetDeviceId() != deviceId)
-                {
-                    m_softmaxOfRight.TransferFromDeviceToDevice(m_softmaxOfRight.GetDeviceId(), deviceId,true);
-                }
-            }
-        }
-
-        virtual void CopyTo(const ComputationNodePtr nodeP, const std::wstring& newName, const CopyNodeFlags flags) const
-        {
-            ComputationNode<ElemType>::CopyTo(nodeP, newName, flags);
-            CrossEntropyWithSoftmaxNode<ElemType>* node = (CrossEntropyWithSoftmaxNode<ElemType>*) nodeP;
-
-            if (flags & CopyNodeFlags::copyNodeValue)
-            {
-                node->m_logSoftmaxOfRight = m_logSoftmaxOfRight;
-                node->m_softmaxOfRight = m_softmaxOfRight;
-            }
-        }
-
-        // copy constructor
-        CrossEntropyWithSoftmaxNode(const CrossEntropyWithSoftmaxNode<ElemType>* node, const std::wstring& newName, const CopyNodeFlags flags)
-            : ComputationNode<ElemType>(node->m_deviceId), m_logSoftmaxOfRight(node->m_deviceId), m_softmaxOfRight(node->m_deviceId)
-        {
-            node->CopyTo(this, newName, flags);
-        }
-
-        virtual ComputationNodePtr Duplicate(const std::wstring& newName, const CopyNodeFlags flags) const
-        {
-            const std::wstring& name = (newName == L"")?NodeName():newName;
-                
-            ComputationNodePtr node = new CrossEntropyWithSoftmaxNode<ElemType>(this, name, flags);
-            return node;
-        }
-
+            functionValues.AssignInnerProductOfMatrices(inputFunctionValues0, logSoftmaxOfRight);
+            functionValues*=(-1);
+#if NANCHECK
+            functionValues.HasNan("CrossEntropyWithSoftmax");
+#endif
+#if DUMPOUTPUT
+            functionValues.Print("CrossEntropyWithSoftmaxNode");
+#endif
+        }
+
+        virtual void Validate()
+        {
+            PrintSelfBeforeValidation();
+
+            if (m_children.size() != 2) 
+                throw std::logic_error("CrossEntropyWithSoftmaxNode criterion requires two inputs.");
+
+            if (Inputs(0)->OperationName() != L"InputValue" && Inputs(0)->OperationName() != L"SparseInputValue")
+                throw std::logic_error("CrossEntropyWithSoftmaxNode criterion requires the first input to be the label.");
+
+            //we may release the constraint that the first operant is an inputValue later so the following code should be kept
+            size_t index = 0;
+            if (Inputs(index)->OperationName() == LearnableParameter<ElemType>::TypeName())
+            {
+                size_t rows = Inputs(index)->FunctionValues().GetNumRows() == 0? Inputs(1-index)->FunctionValues().GetNumRows() : Inputs(index)->FunctionValues().GetNumRows();
+                size_t cols = Inputs(index)->FunctionValues().GetNumCols() == 0? Inputs(1-index)->FunctionValues().GetNumCols() : Inputs(index)->FunctionValues().GetNumCols();
+                Inputs(index)->FunctionValues().Resize(rows, cols);
+            }
+
+            index = 1;
+            if (Inputs(index)->OperationName() == LearnableParameter<ElemType>::TypeName())
+            {
+                size_t rows = Inputs(index)->FunctionValues().GetNumRows() == 0? Inputs(1-index)->FunctionValues().GetNumRows() : Inputs(index)->FunctionValues().GetNumRows();
+                size_t cols = Inputs(index)->FunctionValues().GetNumCols() == 0? Inputs(1-index)->FunctionValues().GetNumCols() : Inputs(index)->FunctionValues().GetNumCols();
+                Inputs(index)->FunctionValues().Resize(rows, cols);
+            }
+
+            if (Inputs(0)->FunctionValues().GetNumElements() == 0 || Inputs(1)->FunctionValues().GetNumElements() == 0)
+                throw std::logic_error("CrossEntropyWithSoftmaxNode operation: one of the operants has 0 element.");
+
+            if (!(Inputs(0)->FunctionValues().GetNumRows() == Inputs(1)->FunctionValues().GetNumRows()  &&  //match size
+                Inputs(0)->FunctionValues().GetNumCols() == Inputs(1)->FunctionValues().GetNumCols()) )
+            {
+                throw std::logic_error("The Matrix<ElemType>  dimension in the CrossEntropyWithSoftmaxNode operation does not match.");
+            }       
+
+            FunctionValues().Resize(1,1);
+            CopyImageSizeFromInputs(); 
+
+            m_logSoftmaxOfRight.Resize(Inputs(0)->FunctionValues().GetNumRows(), Inputs(0)->FunctionValues().GetNumCols());
+            m_softmaxOfRight.Resize(Inputs(0)->FunctionValues().GetNumRows(), Inputs(0)->FunctionValues().GetNumCols());
+        }
+
+        virtual void CopyImageSizeFromInputs()
+        {
+            CopyImageSizeFromInput(0, false);
+
+            m_outputChannels = 1;
+            m_outputWidth = 1;
+            m_outputHeight = 1;        
+        }
+
+        //leftNode should be the empirical
+        virtual void AttachInputs(const ComputationNodePtr label, const ComputationNodePtr prediction) 
+        {
+            m_children.resize(2);
+            m_children[0] = label;
+            m_children[1] = prediction;
+        }
+
+        virtual void MoveMatricesToDevice(const DEVICEID_TYPE deviceId)
+        {
+            ComputationNode<ElemType>::MoveMatricesToDevice(deviceId);
+
+            if (deviceId != AUTOPLACEMATRIX)
+            {
+                if (m_logSoftmaxOfRight.GetDeviceId() != deviceId)
+                {
+                    m_logSoftmaxOfRight.TransferFromDeviceToDevice(m_logSoftmaxOfRight.GetDeviceId(), deviceId,true);
+                }
+                if (m_softmaxOfRight.GetDeviceId() != deviceId)
+                {
+                    m_softmaxOfRight.TransferFromDeviceToDevice(m_softmaxOfRight.GetDeviceId(), deviceId,true);
+                }
+            }
+        }
+
+        virtual void CopyTo(const ComputationNodePtr nodeP, const std::wstring& newName, const CopyNodeFlags flags) const
+        {
+            ComputationNode<ElemType>::CopyTo(nodeP, newName, flags);
+            CrossEntropyWithSoftmaxNode<ElemType>* node = (CrossEntropyWithSoftmaxNode<ElemType>*) nodeP;
+
+            if (flags & CopyNodeFlags::copyNodeValue)
+            {
+                node->m_logSoftmaxOfRight = m_logSoftmaxOfRight;
+                node->m_softmaxOfRight = m_softmaxOfRight;
+            }
+        }
+
+        // copy constructor
+        CrossEntropyWithSoftmaxNode(const CrossEntropyWithSoftmaxNode<ElemType>* node, const std::wstring& newName, const CopyNodeFlags flags)
+            : ComputationNode<ElemType>(node->m_deviceId), m_logSoftmaxOfRight(node->m_deviceId), m_softmaxOfRight(node->m_deviceId)
+        {
+            node->CopyTo(this, newName, flags);
+        }
+
+        virtual ComputationNodePtr Duplicate(const std::wstring& newName, const CopyNodeFlags flags) const
+        {
+            const std::wstring& name = (newName == L"")?NodeName():newName;
+                
+            ComputationNodePtr node = new CrossEntropyWithSoftmaxNode<ElemType>(this, name, flags);
+            return node;
+        }
+
+    protected:
+        virtual bool UseCustomizedMultiSeqHandling() { return true; }
+
+    protected:
+        Matrix<ElemType> m_logSoftmaxOfRight;
+        Matrix<ElemType> m_softmaxOfRight;       
+    };
+
+    template class CrossEntropyWithSoftmaxNode<float>; 
+    template class CrossEntropyWithSoftmaxNode<double>;
+
+    //calculates: -sum(left_i * log(right_i))
+    //assume softmax is already done
+    template<class ElemType>
+    class CrossEntropyNode : public ComputationNode<ElemType>
+    {
+        UsingComputationNodeMembers;
+    public:
+        CrossEntropyNode(const DEVICEID_TYPE deviceId=AUTOPLACEMATRIX, const std::wstring name = L"")  
+            : ComputationNode<ElemType>(deviceId), m_logOfRight(deviceId), m_leftDivRight(deviceId)
+        {
+            m_nodeName = (name == L""? CreateUniqNodeName() : name);
+            m_deviceId = deviceId;
+            MoveMatricesToDevice(deviceId);
+            InitRecurrentNode();
+        }
+
+        CrossEntropyNode(File& fstream, const size_t modelVersion, const DEVICEID_TYPE deviceId=AUTOPLACEMATRIX, const std::wstring name = L"")
+            : ComputationNode<ElemType>(deviceId), m_logOfRight(deviceId), m_leftDivRight(deviceId)
+        {
+            m_nodeName = (name == L""? CreateUniqNodeName() : name);
+            LoadFromFile(fstream, modelVersion, deviceId);
+        }
+
+        virtual const std::wstring OperationName() const { return TypeName(); }
+        static const std::wstring TypeName() {return L"CrossEntropy";} 
+
+        virtual void ComputeInputPartial(const size_t inputIndex)
+        {
+            if (inputIndex > 1)
+                throw std::invalid_argument("CrossEntropy criterion only takes two inputs.");
+
+            //left Node must be a scalar
+            if (inputIndex == 0)  //left derivative
+            {
+                ComputeInputPartialLeft(m_logOfRight, Inputs(inputIndex)->GradientValues(), GradientValues());
+            }
+            else
+            {
+                ComputeInputPartialRight(m_leftDivRight, Inputs(0)->FunctionValues(), Inputs(1)->FunctionValues(), Inputs(inputIndex)->GradientValues(), GradientValues(), this);
+            }
+        }
+
+        virtual void ComputeInputPartial(const size_t /*inputIndex*/, const size_t /*timeIdxInSeq*/) 
+        {
+            throw std::logic_error("CrossEntropy node should never be in a loop.");
+        }
+
+        static void WINAPI ComputeInputPartialLeft(const Matrix<ElemType>& logOfRight, Matrix<ElemType>& inputGradientValues, 
+            const Matrix<ElemType>& gradientValues)  
+        {
+            Matrix<ElemType>::ScaleAndAdd(-gradientValues.Get00Element(), logOfRight, inputGradientValues);
+        }
+
+        static void WINAPI ComputeInputPartialRight(Matrix<ElemType>& leftDivRight, 
+            const Matrix<ElemType>& inputFunctionValues0, const Matrix<ElemType>& inputFunctionValues1,
+            Matrix<ElemType>& inputGradientValues, const Matrix<ElemType>& gradientValues, ComputationNodePtr curNode)
+        {
+            leftDivRight.AssignElementDivisionOf(inputFunctionValues0, inputFunctionValues1);
+            curNode->MaskToZeroWhenLabelAndFeatureMissing(leftDivRight);
+            Matrix<ElemType>::ScaleAndAdd(-gradientValues.Get00Element(), leftDivRight, inputGradientValues);
+        }
+
+        virtual void EvaluateThisNode()   //-sum(left_i * log(right_i))
+        {
+            EvaluateThisNodeS(FunctionValues(), Inputs(0)->FunctionValues(), Inputs(1)->FunctionValues(), m_logOfRight, this);
+        }
+
+        virtual void EvaluateThisNode(const size_t /*timeIdxInSeq*/) 
+        {
+            throw std::logic_error("CrossEntropy node should never be in a loop.");
+        }
+
+        static void WINAPI EvaluateThisNodeS(Matrix<ElemType>& functionValues, const Matrix<ElemType>& inputFunctionValues0, const Matrix<ElemType>& inputFunctionValues1, 
+            Matrix<ElemType>& logOfRight, ComputationNodePtr curNode)
+        {
+            logOfRight.SetValue(inputFunctionValues1);
+            logOfRight.InplaceLog();
+            curNode->MaskToZeroWhenLabelAndFeatureMissing(logOfRight);
+            functionValues.AssignInnerProductOfMatrices(inputFunctionValues0, logOfRight);
+            functionValues*=(-1);
+#if NANCHECK
+            functionValues.HasNan("CrossEntropy");
+#endif
+        }
+
+        virtual void Validate()
+        {
+            PrintSelfBeforeValidation();
+
+            if (m_children.size() != 2) 
+                throw std::logic_error("CrossEntropyNode criterion requires two inputs.");
+
+            if (Inputs(0)->OperationName() != L"InputValue")
+                throw std::logic_error("CrossEntropyNode criterion requires the first input to be the label.");
+
+            //we may release the constraint that the first operant is an inputValue later so the following code should be kept
+            size_t index = 0;
+            if (Inputs(index)->OperationName() == LearnableParameter<ElemType>::TypeName())
+            {
+                size_t rows = Inputs(index)->FunctionValues().GetNumRows() == 0? Inputs(1-index)->FunctionValues().GetNumRows() : Inputs(index)->FunctionValues().GetNumRows();
+                size_t cols = Inputs(index)->FunctionValues().GetNumCols() == 0? Inputs(1-index)->FunctionValues().GetNumCols() : Inputs(index)->FunctionValues().GetNumCols();
+                Inputs(index)->FunctionValues().Resize(rows, cols);
+            }
+
+            index = 1;
+            if (Inputs(index)->OperationName() == LearnableParameter<ElemType>::TypeName())
+            {
+                size_t rows = Inputs(index)->FunctionValues().GetNumRows() == 0? Inputs(1-index)->FunctionValues().GetNumRows() : Inputs(index)->FunctionValues().GetNumRows();
+                size_t cols = Inputs(index)->FunctionValues().GetNumCols() == 0? Inputs(1-index)->FunctionValues().GetNumCols() : Inputs(index)->FunctionValues().GetNumCols();
+                Inputs(index)->FunctionValues().Resize(rows, cols);
+            }
+
+            if (Inputs(0)->FunctionValues().GetNumElements() == 0 || Inputs(1)->FunctionValues().GetNumElements() == 0)
+                throw std::logic_error("CrossEntropyNode operation: one of the operants has 0 element.");
+
+            if (!(Inputs(0)->FunctionValues().GetNumRows() == Inputs(1)->FunctionValues().GetNumRows()  &&  //match size
+                Inputs(0)->FunctionValues().GetNumCols() == Inputs(1)->FunctionValues().GetNumCols()) )
+            {
+                throw std::logic_error("The Matrix dimension in the CrossEntropyNode operation does not match.");
+            }       
+
+            FunctionValues().Resize(1,1);
+            m_logOfRight.Resize(Inputs(1)->FunctionValues().GetNumRows(), Inputs(1)->FunctionValues().GetNumCols());
+            m_leftDivRight.Resize(Inputs(1)->FunctionValues().GetNumRows(), Inputs(1)->FunctionValues().GetNumCols());
+            CopyImageSizeFromInputs(); 
+        }
+
+        virtual void CopyImageSizeFromInputs()
+        {
+            CopyImageSizeFromInput(0, false);
+
+            m_outputChannels = 1;
+            m_outputWidth = 1;
+            m_outputHeight = 1;        
+        }
+
+        //leftNode should be the empirical
+        virtual void AttachInputs(const ComputationNodePtr label, const ComputationNodePtr prediction) 
+        {
+            m_children.resize(2);
+            m_children[0] = label;
+            m_children[1] = prediction;
+        }
+
+        virtual void MoveMatricesToDevice(const DEVICEID_TYPE deviceId)
+        {
+            ComputationNode<ElemType>::MoveMatricesToDevice(deviceId);
+
+            if (deviceId != AUTOPLACEMATRIX)
+            {
+                if (m_logOfRight.GetDeviceId() != deviceId)
+                {
+                    m_logOfRight.TransferFromDeviceToDevice(m_logOfRight.GetDeviceId(), deviceId,true);
+                }
+                if (m_leftDivRight.GetDeviceId() != deviceId)
+                {
+                    m_leftDivRight.TransferFromDeviceToDevice(m_leftDivRight.GetDeviceId(), deviceId,true);
+                }
+            }
+        }
+
+        virtual void CopyTo(const ComputationNodePtr nodeP, const std::wstring& newName, const CopyNodeFlags flags) const
+        {
+            ComputationNode<ElemType>::CopyTo(nodeP, newName, flags);
+            CrossEntropyNode<ElemType>* node = (CrossEntropyNode<ElemType>*) nodeP;
+
+            if (flags & CopyNodeFlags::copyNodeValue)
+            {
+                node->m_logOfRight = m_logOfRight;
+                node->m_leftDivRight = m_leftDivRight;
+            }
+        }
+
+        // copy constructor
+        CrossEntropyNode(const CrossEntropyNode<ElemType>* node, const std::wstring& newName, const CopyNodeFlags flags)
+                    : ComputationNode<ElemType>(node->m_deviceId), m_logOfRight(node->m_deviceId), m_leftDivRight(node->m_deviceId)
+        {
+            node->CopyTo(this, newName, flags);
+        }
+
+        virtual ComputationNodePtr Duplicate(const std::wstring& newName, const CopyNodeFlags flags) const
+        {
+            const std::wstring& name = (newName == L"")?NodeName():newName;
+                
+            ComputationNodePtr node = new CrossEntropyNode<ElemType>(this, name, flags);
+            return node;
+        }
+
     protected:
         virtual bool UseCustomizedMultiSeqHandling() { return true; }
 
-    protected:
-        Matrix<ElemType> m_logSoftmaxOfRight;
-        Matrix<ElemType> m_softmaxOfRight;       
-    };
-
-    template class CrossEntropyWithSoftmaxNode<float>; 
-    template class CrossEntropyWithSoftmaxNode<double>;
-
-    //calculates: -sum(left_i * log(right_i))
-    //assume softmax is already done
-    template<class ElemType>
-    class CrossEntropyNode : public ComputationNode<ElemType>
-    {
-        UsingComputationNodeMembers;
-    public:
-        CrossEntropyNode(const DEVICEID_TYPE deviceId=AUTOPLACEMATRIX, const std::wstring name = L"")  
-            : ComputationNode<ElemType>(deviceId), m_logOfRight(deviceId), m_leftDivRight(deviceId)
-        {
-            m_nodeName = (name == L""? CreateUniqNodeName() : name);
-            m_deviceId = deviceId;
-            MoveMatricesToDevice(deviceId);
-            InitRecurrentNode();
-        }
-
-        CrossEntropyNode(File& fstream, const size_t modelVersion, const DEVICEID_TYPE deviceId=AUTOPLACEMATRIX, const std::wstring name = L"")
-            : ComputationNode<ElemType>(deviceId), m_logOfRight(deviceId), m_leftDivRight(deviceId)
-        {
-            m_nodeName = (name == L""? CreateUniqNodeName() : name);
-            LoadFromFile(fstream, modelVersion, deviceId);
-        }
-
+    private:
+        // matrix value passed from evaluate to computePartial
+        Matrix<ElemType> m_logOfRight;
+        // temporary
+        Matrix<ElemType> m_leftDivRight;
+    };
+
+    template class CrossEntropyNode<float>; 
+    template class CrossEntropyNode<double>;
+
+    template<class ElemType>
+    class MatrixL1RegNode : public ComputationNode<ElemType>
+    {
+        UsingComputationNodeMembers;
+    public:
+        MatrixL1RegNode(const DEVICEID_TYPE deviceId=AUTOPLACEMATRIX, const std::wstring name = L"")  
+            : ComputationNode<ElemType>(deviceId), m_gradientOfL1Norm(deviceId)
+        {
+            m_nodeName = (name == L""? CreateUniqNodeName() : name);
+            m_deviceId = deviceId;
+            MoveMatricesToDevice(deviceId);
+            InitRecurrentNode();
+        }
+
+        MatrixL1RegNode(File& fstream, const size_t modelVersion, const DEVICEID_TYPE deviceId=AUTOPLACEMATRIX, const std::wstring name = L"")
+            : ComputationNode<ElemType>(deviceId), m_gradientOfL1Norm(deviceId)
+        {
+            m_nodeName = (name == L""? CreateUniqNodeName() : name);
+            LoadFromFile(fstream, modelVersion, deviceId);
+        }
+
         virtual const std::wstring OperationName() const { return TypeName(); }
-        static const std::wstring TypeName() {return L"CrossEntropy";} 
-
-        virtual void ComputeInputPartial(const size_t inputIndex)
-        {
-            if (inputIndex > 1)
-                throw std::invalid_argument("CrossEntropy criterion only takes two inputs.");
-
-            //left Node must be a scalar
-            if (inputIndex == 0)  //left derivative
-            {
-                ComputeInputPartialLeft(m_logOfRight, Inputs(inputIndex)->GradientValues(), GradientValues());
-            }
-            else
-            {
-                ComputeInputPartialRight(m_leftDivRight, Inputs(0)->FunctionValues(), Inputs(1)->FunctionValues(), Inputs(inputIndex)->GradientValues(), GradientValues(), this);
-            }
-        }
-
-        virtual void ComputeInputPartial(const size_t /*inputIndex*/, const size_t /*timeIdxInSeq*/) 
-        {
-            throw std::logic_error("CrossEntropy node should never be in a loop.");
-        }
-
-        static void WINAPI ComputeInputPartialLeft(const Matrix<ElemType>& logOfRight, Matrix<ElemType>& inputGradientValues, 
-            const Matrix<ElemType>& gradientValues)  
-        {
-            Matrix<ElemType>::ScaleAndAdd(-gradientValues.Get00Element(), logOfRight, inputGradientValues);
-        }
-
-        static void WINAPI ComputeInputPartialRight(Matrix<ElemType>& leftDivRight, 
-            const Matrix<ElemType>& inputFunctionValues0, const Matrix<ElemType>& inputFunctionValues1,
-            Matrix<ElemType>& inputGradientValues, const Matrix<ElemType>& gradientValues, ComputationNodePtr curNode)
-        {
-            leftDivRight.AssignElementDivisionOf(inputFunctionValues0, inputFunctionValues1);
-            curNode->MaskToZeroWhenLabelAndFeatureMissing(leftDivRight);
-            Matrix<ElemType>::ScaleAndAdd(-gradientValues.Get00Element(), leftDivRight, inputGradientValues);
-        }
-
-        virtual void EvaluateThisNode()   //-sum(left_i * log(right_i))
-        {
-            EvaluateThisNodeS(FunctionValues(), Inputs(0)->FunctionValues(), Inputs(1)->FunctionValues(), m_logOfRight, this);
-        }
-
-        virtual void EvaluateThisNode(const size_t /*timeIdxInSeq*/) 
-        {
-            throw std::logic_error("CrossEntropy node should never be in a loop.");
-        }
-
-        static void WINAPI EvaluateThisNodeS(Matrix<ElemType>& functionValues, const Matrix<ElemType>& inputFunctionValues0, const Matrix<ElemType>& inputFunctionValues1, 
-            Matrix<ElemType>& logOfRight, ComputationNodePtr curNode)
-        {
-            logOfRight.SetValue(inputFunctionValues1);
-            logOfRight.InplaceLog();
-            curNode->MaskToZeroWhenLabelAndFeatureMissing(logOfRight);
-            functionValues.AssignInnerProductOfMatrices(inputFunctionValues0, logOfRight);
-            functionValues*=(-1);
-#if NANCHECK
-            functionValues.HasNan("CrossEntropy");
-#endif
-        }
-
-        virtual void Validate()
-        {
-            PrintSelfBeforeValidation();
-
-            if (m_children.size() != 2) 
-                throw std::logic_error("CrossEntropyNode criterion requires two inputs.");
-
-            if (Inputs(0)->OperationName() != L"InputValue")
-                throw std::logic_error("CrossEntropyNode criterion requires the first input to be the label.");
-
-            //we may release the constraint that the first operant is an inputValue later so the following code should be kept
-            size_t index = 0;
-            if (Inputs(index)->OperationName() == LearnableParameter<ElemType>::TypeName())
-            {
-                size_t rows = Inputs(index)->FunctionValues().GetNumRows() == 0? Inputs(1-index)->FunctionValues().GetNumRows() : Inputs(index)->FunctionValues().GetNumRows();
-                size_t cols = Inputs(index)->FunctionValues().GetNumCols() == 0? Inputs(1-index)->FunctionValues().GetNumCols() : Inputs(index)->FunctionValues().GetNumCols();
-                Inputs(index)->FunctionValues().Resize(rows, cols);
-            }
-
-            index = 1;
-            if (Inputs(index)->OperationName() == LearnableParameter<ElemType>::TypeName())
-            {
-                size_t rows = Inputs(index)->FunctionValues().GetNumRows() == 0? Inputs(1-index)->FunctionValues().GetNumRows() : Inputs(index)->FunctionValues().GetNumRows();
-                size_t cols = Inputs(index)->FunctionValues().GetNumCols() == 0? Inputs(1-index)->FunctionValues().GetNumCols() : Inputs(index)->FunctionValues().GetNumCols();
-                Inputs(index)->FunctionValues().Resize(rows, cols);
-            }
-
-            if (Inputs(0)->FunctionValues().GetNumElements() == 0 || Inputs(1)->FunctionValues().GetNumElements() == 0)
-                throw std::logic_error("CrossEntropyNode operation: one of the operants has 0 element.");
-
-            if (!(Inputs(0)->FunctionValues().GetNumRows() == Inputs(1)->FunctionValues().GetNumRows()  &&  //match size
-                Inputs(0)->FunctionValues().GetNumCols() == Inputs(1)->FunctionValues().GetNumCols()) )
-            {
-                throw std::logic_error("The Matrix dimension in the CrossEntropyNode operation does not match.");
-            }       
-
-            FunctionValues().Resize(1,1);
-            m_logOfRight.Resize(Inputs(1)->FunctionValues().GetNumRows(), Inputs(1)->FunctionValues().GetNumCols());
-            m_leftDivRight.Resize(Inputs(1)->FunctionValues().GetNumRows(), Inputs(1)->FunctionValues().GetNumCols());
-            CopyImageSizeFromInputs(); 
-        }
-
-        virtual void CopyImageSizeFromInputs()
-        {
-            CopyImageSizeFromInput(0, false);
-
-            m_outputChannels = 1;
-            m_outputWidth = 1;
-            m_outputHeight = 1;        
-        }
-
-        //leftNode should be the empirical
-        virtual void AttachInputs(const ComputationNodePtr label, const ComputationNodePtr prediction) 
-        {
-            m_children.resize(2);
-            m_children[0] = label;
-            m_children[1] = prediction;
-        }
-
-        virtual void MoveMatricesToDevice(const DEVICEID_TYPE deviceId)
-        {
-            ComputationNode<ElemType>::MoveMatricesToDevice(deviceId);
-
-            if (deviceId != AUTOPLACEMATRIX)
-            {
-                if (m_logOfRight.GetDeviceId() != deviceId)
-                {
-                    m_logOfRight.TransferFromDeviceToDevice(m_logOfRight.GetDeviceId(), deviceId,true);
-                }
-                if (m_leftDivRight.GetDeviceId() != deviceId)
-                {
-                    m_leftDivRight.TransferFromDeviceToDevice(m_leftDivRight.GetDeviceId(), deviceId,true);
-                }
-            }
-        }
-
-        virtual void CopyTo(const ComputationNodePtr nodeP, const std::wstring& newName, const CopyNodeFlags flags) const
-        {
-            ComputationNode<ElemType>::CopyTo(nodeP, newName, flags);
-            CrossEntropyNode<ElemType>* node = (CrossEntropyNode<ElemType>*) nodeP;
-
-            if (flags & CopyNodeFlags::copyNodeValue)
-            {
-                node->m_logOfRight = m_logOfRight;
-                node->m_leftDivRight = m_leftDivRight;
-            }
-        }
-
-        // copy constructor
-        CrossEntropyNode(const CrossEntropyNode<ElemType>* node, const std::wstring& newName, const CopyNodeFlags flags)
-                    : ComputationNode<ElemType>(node->m_deviceId), m_logOfRight(node->m_deviceId), m_leftDivRight(node->m_deviceId)
-        {
-            node->CopyTo(this, newName, flags);
-        }
-
-        virtual ComputationNodePtr Duplicate(const std::wstring& newName, const CopyNodeFlags flags) const
-        {
-            const std::wstring& name = (newName == L"")?NodeName():newName;
-                
-            ComputationNodePtr node = new CrossEntropyNode<ElemType>(this, name, flags);
-            return node;
-        }
-
+        static const std::wstring TypeName() {return L"MatrixL1Reg";} 
+
+        virtual void ComputeInputPartial(const size_t inputIndex) // scale by number of cols (or samples)
+        {
+            if (inputIndex != 0)
+                throw std::invalid_argument("MatrixL1RegNode only has one input.");
+
+            ComputeInputPartialS(m_gradientOfL1Norm, Inputs(0)->GradientValues(), GradientValues(), Inputs(0)->FunctionValues());
+        }
+
+        virtual void ComputeInputPartial(const size_t /*inputIndex*/, const size_t /*timeIdxInSeq*/) 
+        {
+            throw std::logic_error("MatrixL1Reg node should never be in a loop.");
+        }
+
+        static void WINAPI ComputeInputPartialS(Matrix<ElemType>& gradientOfL1Norm, 
+            Matrix<ElemType>& inputGradientValues, const Matrix<ElemType>& gradientValues, const Matrix<ElemType>& inputFunctionValues)  
+        {
+            gradientOfL1Norm.AssignSignOf(inputFunctionValues);
+            inputGradientValues.AddWithScaleOf(gradientValues.Get00Element(), gradientOfL1Norm);
+        }
+
+        virtual void EvaluateThisNode()  
+        {
+            MaskToZeroWhenLabelAndFeatureMissing(Inputs(0)->FunctionValues());
+            EvaluateThisNodeS(FunctionValues(), Inputs(0)->FunctionValues());
+        }
+
+        virtual void EvaluateThisNode(const size_t /*timeIdxInSeq*/) 
+        {
+            throw std::logic_error("MatrixL1Reg node should never be in a loop.");
+        }
+
+        static void WINAPI EvaluateThisNodeS(Matrix<ElemType>& functionValues,  Matrix<ElemType>& inputFunctionValues)
+        {
+            functionValues.Resize(1, 1);
+            functionValues.SetValue(inputFunctionValues.MatrixNorm1());
+#if NANCHECK
+            functionValues.HasNan("MatrixL1Reg");
+#endif
+        }
+
+        virtual void Validate()
+        {
+            PrintSelfBeforeValidation();
+
+            if (m_children.size() != 1) 
+                throw std::logic_error("MatrixL1Reg criterion should have one input.");
+
+            if (Inputs(0)->FunctionValues().GetNumElements() == 0)
+                throw std::logic_error("MatrixL1Reg operation: the input node has 0 element.");
+
+            FunctionValues().Resize(1,1);
+            m_gradientOfL1Norm.Resize(Inputs(0)->FunctionValues().GetNumRows(), Inputs(0)->FunctionValues().GetNumCols());
+            CopyImageSizeFromInputs(); 
+        }
+
+        virtual void CopyImageSizeFromInputs()
+        {
+            CopyImageSizeFromInput(0, false);
+
+            m_outputChannels = 1;
+            m_outputWidth = 1;
+            m_outputHeight = 1;
+        }
+
+        virtual void AttachInputs(const ComputationNodePtr singleInput) 
+        {
+            m_children.resize(1);
+            m_children[0] = singleInput;
+        }
+
+        virtual void MoveMatricesToDevice(const DEVICEID_TYPE deviceId)
+        {
+            ComputationNode<ElemType>::MoveMatricesToDevice(deviceId);
+
+            if (deviceId != AUTOPLACEMATRIX)
+            {
+                if (m_gradientOfL1Norm.GetDeviceId() != deviceId)
+                    m_gradientOfL1Norm.TransferFromDeviceToDevice(m_gradientOfL1Norm.GetDeviceId(), deviceId,true);
+            }
+        }
+
+        virtual void CopyTo(const ComputationNodePtr nodeP, const std::wstring& newName, const CopyNodeFlags flags) const
+        {
+            ComputationNode<ElemType>::CopyTo(nodeP, newName, flags);
+            MatrixL1RegNode<ElemType>* node = (MatrixL1RegNode<ElemType>*) nodeP;
+
+            if (flags & CopyNodeFlags::copyNodeValue)
+            {
+                node->m_gradientOfL1Norm = m_gradientOfL1Norm;
+            }
+        }
+
+        // copy constructor
+        MatrixL1RegNode(const MatrixL1RegNode<ElemType>* node, const std::wstring& newName, const CopyNodeFlags flags)
+            : ComputationNode<ElemType>(node->m_deviceId), m_gradientOfL1Norm(node->m_deviceId)
+        {
+            node->CopyTo(this, newName, flags);
+        }
+
+        virtual ComputationNodePtr Duplicate(const std::wstring& newName, const CopyNodeFlags flags) const
+        {
+            const std::wstring& name = (newName == L"")?NodeName():newName;
+                
+            ComputationNodePtr node = new MatrixL1RegNode<ElemType>(this, name, flags);
+            return node;
+        }
+
     protected:
         virtual bool UseCustomizedMultiSeqHandling() { return true; }
 
-    private:
-        // matrix value passed from evaluate to computePartial
-        Matrix<ElemType> m_logOfRight;
-        // temporary
-        Matrix<ElemType> m_leftDivRight;
-    };
-
-    template class CrossEntropyNode<float>; 
-    template class CrossEntropyNode<double>;
-
-    template<class ElemType>
-    class MatrixL1RegNode : public ComputationNode<ElemType>
-    {
-        UsingComputationNodeMembers;
-    public:
-        MatrixL1RegNode(const DEVICEID_TYPE deviceId=AUTOPLACEMATRIX, const std::wstring name = L"")  
-            : ComputationNode<ElemType>(deviceId), m_gradientOfL1Norm(deviceId)
-        {
-            m_nodeName = (name == L""? CreateUniqNodeName() : name);
-            m_deviceId = deviceId;
-            MoveMatricesToDevice(deviceId);
-            InitRecurrentNode();
-        }
-
-        MatrixL1RegNode(File& fstream, const size_t modelVersion, const DEVICEID_TYPE deviceId=AUTOPLACEMATRIX, const std::wstring name = L"")
-            : ComputationNode<ElemType>(deviceId), m_gradientOfL1Norm(deviceId)
-        {
-            m_nodeName = (name == L""? CreateUniqNodeName() : name);
-            LoadFromFile(fstream, modelVersion, deviceId);
-        }
-
+    private:
+        // temporary
+        Matrix<ElemType> m_gradientOfL1Norm;
+    };
+
+    template class MatrixL1RegNode<float>; 
+    template class MatrixL1RegNode<double>;
+
+    template<class ElemType>
+    class MatrixL2RegNode : public ComputationNode<ElemType>
+    {
+        UsingComputationNodeMembers;
+    public:
+        MatrixL2RegNode(const DEVICEID_TYPE deviceId=AUTOPLACEMATRIX, const std::wstring name = L"")  
+            : ComputationNode<ElemType>(deviceId), m_temp(deviceId)
+        {
+            m_nodeName = (name == L""? CreateUniqNodeName() : name);
+            m_deviceId = deviceId;
+            MoveMatricesToDevice(deviceId);
+            InitRecurrentNode();
+        }
+
+        MatrixL2RegNode(File& fstream, const size_t modelVersion, const DEVICEID_TYPE deviceId=AUTOPLACEMATRIX, const std::wstring name = L"")
+            : ComputationNode<ElemType>(deviceId), m_temp(deviceId)
+        {
+            m_nodeName = (name == L""? CreateUniqNodeName() : name);
+            LoadFromFile(fstream, modelVersion, deviceId);
+        }
+
         virtual const std::wstring OperationName() const { return TypeName(); }
-        static const std::wstring TypeName() {return L"MatrixL1Reg";} 
-
-        virtual void ComputeInputPartial(const size_t inputIndex) // scale by number of cols (or samples)
-        {
-            if (inputIndex != 0)
-                throw std::invalid_argument("MatrixL1RegNode only has one input.");
-
-            ComputeInputPartialS(m_gradientOfL1Norm, Inputs(0)->GradientValues(), GradientValues(), Inputs(0)->FunctionValues());
-        }
-
-        virtual void ComputeInputPartial(const size_t /*inputIndex*/, const size_t /*timeIdxInSeq*/) 
-        {
-            throw std::logic_error("MatrixL1Reg node should never be in a loop.");
-        }
-
-        static void WINAPI ComputeInputPartialS(Matrix<ElemType>& gradientOfL1Norm, 
-            Matrix<ElemType>& inputGradientValues, const Matrix<ElemType>& gradientValues, const Matrix<ElemType>& inputFunctionValues)  
-        {
-            gradientOfL1Norm.AssignSignOf(inputFunctionValues);
-            inputGradientValues.AddWithScaleOf(gradientValues.Get00Element(), gradientOfL1Norm);
-        }
-
-        virtual void EvaluateThisNode()  
-        {
+        static const std::wstring TypeName() {return L"MatrixL2Reg";} 
+
+        virtual void ComputeInputPartial(const size_t inputIndex) // scale by number of cols (or samples)
+        {
+            if (inputIndex != 0)
+                throw std::invalid_argument("MatrixL2RegNode only has one input.");
+
+            ComputeInputPartialS(Inputs(0)->GradientValues(), GradientValues(), Inputs(0)->FunctionValues(), FunctionValues());
+        }
+
+        virtual void ComputeInputPartial(const size_t /*inputIndex*/, const size_t /*timeIdxInSeq*/) 
+        {
+            throw std::logic_error("MatrixL2RegNode node should never be in a loop.");
+        }
+
+        static void WINAPI ComputeInputPartialS(Matrix<ElemType>& inputGradientValues, const Matrix<ElemType>& gradientValues, const Matrix<ElemType>& inputFunctionValues, const Matrix<ElemType>& functionValues)  
+        {
+            ElemType v = gradientValues.Get00Element() / (functionValues.Get00Element() + EPS_IN_INVERSE);
+            inputGradientValues.AddWithScaleOf(v, inputFunctionValues);
+        }
+
+        virtual void EvaluateThisNode()  
+        {
             MaskToZeroWhenLabelAndFeatureMissing(Inputs(0)->FunctionValues());
-            EvaluateThisNodeS(FunctionValues(), Inputs(0)->FunctionValues());
-        }
-
-        virtual void EvaluateThisNode(const size_t /*timeIdxInSeq*/) 
-        {
-            throw std::logic_error("MatrixL1Reg node should never be in a loop.");
-        }
-
+            EvaluateThisNodeS(FunctionValues(), Inputs(0)->FunctionValues());
+        }
+
+        virtual void EvaluateThisNode(const size_t /*timeIdxInSeq*/)
+        {
+            throw std::logic_error("MatrixL2RegNode node should never be in a loop.");
+        }
+
         static void WINAPI EvaluateThisNodeS(Matrix<ElemType>& functionValues,  Matrix<ElemType>& inputFunctionValues)
-        {
-            functionValues.Resize(1, 1);
-            functionValues.SetValue(inputFunctionValues.MatrixNorm1());
-#if NANCHECK
-            functionValues.HasNan("MatrixL1Reg");
-#endif
-        }
-
-        virtual void Validate()
-        {
-            PrintSelfBeforeValidation();
-
-            if (m_children.size() != 1) 
-                throw std::logic_error("MatrixL1Reg criterion should have one input.");
-
-            if (Inputs(0)->FunctionValues().GetNumElements() == 0)
-                throw std::logic_error("MatrixL1Reg operation: the input node has 0 element.");
-
-            FunctionValues().Resize(1,1);
-            m_gradientOfL1Norm.Resize(Inputs(0)->FunctionValues().GetNumRows(), Inputs(0)->FunctionValues().GetNumCols());
-            CopyImageSizeFromInputs(); 
-        }
-
-        virtual void CopyImageSizeFromInputs()
-        {
-            CopyImageSizeFromInput(0, false);
-
-            m_outputChannels = 1;
-            m_outputWidth = 1;
-            m_outputHeight = 1;
-        }
-
-        virtual void AttachInputs(const ComputationNodePtr singleInput) 
-        {
-            m_children.resize(1);
-            m_children[0] = singleInput;
-        }
-
-        virtual void MoveMatricesToDevice(const DEVICEID_TYPE deviceId)
-        {
-            ComputationNode<ElemType>::MoveMatricesToDevice(deviceId);
-
-            if (deviceId != AUTOPLACEMATRIX)
-            {
-                if (m_gradientOfL1Norm.GetDeviceId() != deviceId)
-                    m_gradientOfL1Norm.TransferFromDeviceToDevice(m_gradientOfL1Norm.GetDeviceId(), deviceId,true);
-            }
-        }
-
-        virtual void CopyTo(const ComputationNodePtr nodeP, const std::wstring& newName, const CopyNodeFlags flags) const
-        {
-            ComputationNode<ElemType>::CopyTo(nodeP, newName, flags);
-            MatrixL1RegNode<ElemType>* node = (MatrixL1RegNode<ElemType>*) nodeP;
-
-            if (flags & CopyNodeFlags::copyNodeValue)
-            {
-                node->m_gradientOfL1Norm = m_gradientOfL1Norm;
-            }
-        }
-
-        // copy constructor
-        MatrixL1RegNode(const MatrixL1RegNode<ElemType>* node, const std::wstring& newName, const CopyNodeFlags flags)
-            : ComputationNode<ElemType>(node->m_deviceId), m_gradientOfL1Norm(node->m_deviceId)
-        {
-            node->CopyTo(this, newName, flags);
-        }
-
-        virtual ComputationNodePtr Duplicate(const std::wstring& newName, const CopyNodeFlags flags) const
-        {
-            const std::wstring& name = (newName == L"")?NodeName():newName;
-                
-            ComputationNodePtr node = new MatrixL1RegNode<ElemType>(this, name, flags);
-            return node;
-        }
-
+        {
+            functionValues.Resize(1,1);
+            functionValues.SetValue(inputFunctionValues.FrobeniusNorm());
+#if NANCHECK
+            functionValues.HasNan("MatrixL2Reg");
+#endif
+        }
+
+        virtual void Validate()
+        {
+            PrintSelfBeforeValidation();
+
+            if (m_children.size() != 1) 
+                throw std::logic_error("MatrixL2Reg criterion should have one input.");
+
+            if (Inputs(0)->FunctionValues().GetNumElements() == 0)
+                throw std::logic_error("MatrixL2Reg operation: the input node has 0 element.");
+
+            FunctionValues().Resize(1,1);
+            CopyImageSizeFromInputs(); 
+        }
+
+        virtual void CopyImageSizeFromInputs()
+        {
+            CopyImageSizeFromInput(0, false);
+
+            m_outputChannels = 1;
+            m_outputWidth = 1;
+            m_outputHeight = 1;        
+        }
+
+        virtual void AttachInputs(const ComputationNodePtr singleInput) 
+        {
+            m_children.resize(1);
+            m_children[0] = singleInput;
+        }
+
+        // copy constructor
+        MatrixL2RegNode(const MatrixL2RegNode<ElemType>* node, const std::wstring& newName, const CopyNodeFlags flags)
+            : ComputationNode<ElemType>(node->m_deviceId), m_temp(node->m_deviceId)
+        {
+            node->CopyTo(this, newName, flags);
+        }
+
+        virtual ComputationNodePtr Duplicate(const std::wstring& newName, const CopyNodeFlags flags) const
+        {
+            const std::wstring& name = (newName == L"")?NodeName():newName;
+                
+            ComputationNodePtr node = new MatrixL2RegNode<ElemType>(this, name, flags);
+            return node;
+        }
+                
+        virtual void MoveMatricesToDevice(const DEVICEID_TYPE deviceId)
+        {
+            ComputationNode<ElemType>::MoveMatricesToDevice(deviceId);
+
+            if (deviceId != AUTOPLACEMATRIX)
+            {
+                if (m_temp.GetDeviceId() != deviceId)
+                {
+                    m_temp.TransferFromDeviceToDevice(m_temp.GetDeviceId(), deviceId,true);
+                }
+            }
+        }
+
     protected:
         virtual bool UseCustomizedMultiSeqHandling() { return true; }
 
-    private:
-        // temporary
-        Matrix<ElemType> m_gradientOfL1Norm;
-    };
-
-    template class MatrixL1RegNode<float>; 
-    template class MatrixL1RegNode<double>;
-
-    template<class ElemType>
-    class MatrixL2RegNode : public ComputationNode<ElemType>
-    {
-        UsingComputationNodeMembers;
-    public:
-        MatrixL2RegNode(const DEVICEID_TYPE deviceId=AUTOPLACEMATRIX, const std::wstring name = L"")  
-            : ComputationNode<ElemType>(deviceId), m_temp(deviceId)
-        {
-            m_nodeName = (name == L""? CreateUniqNodeName() : name);
-            m_deviceId = deviceId;
-            MoveMatricesToDevice(deviceId);
-            InitRecurrentNode();
-        }
-
-        MatrixL2RegNode(File& fstream, const size_t modelVersion, const DEVICEID_TYPE deviceId=AUTOPLACEMATRIX, const std::wstring name = L"")
-            : ComputationNode<ElemType>(deviceId), m_temp(deviceId)
-        {
-            m_nodeName = (name == L""? CreateUniqNodeName() : name);
-            LoadFromFile(fstream, modelVersion, deviceId);
-        }
-
-        virtual const std::wstring OperationName() const { return TypeName(); }
-        static const std::wstring TypeName() {return L"MatrixL2Reg";} 
-
-        virtual void ComputeInputPartial(const size_t inputIndex) // scale by number of cols (or samples)
-        {
-            if (inputIndex != 0)
-                throw std::invalid_argument("MatrixL2RegNode only has one input.");
-
-            ComputeInputPartialS(Inputs(0)->GradientValues(), GradientValues(), Inputs(0)->FunctionValues(), FunctionValues());
-        }
-
-        virtual void ComputeInputPartial(const size_t /*inputIndex*/, const size_t /*timeIdxInSeq*/) 
-        {
-            throw std::logic_error("MatrixL2RegNode node should never be in a loop.");
-        }
-
-        static void WINAPI ComputeInputPartialS(Matrix<ElemType>& inputGradientValues, const Matrix<ElemType>& gradientValues, const Matrix<ElemType>& inputFunctionValues, const Matrix<ElemType>& functionValues)  
-        {
-            ElemType v = gradientValues.Get00Element() / (functionValues.Get00Element() + EPS_IN_INVERSE);
-            inputGradientValues.AddWithScaleOf(v, inputFunctionValues);
-        }
-
-        virtual void EvaluateThisNode()  
-        {
-            MaskToZeroWhenLabelAndFeatureMissing(Inputs(0)->FunctionValues());
-            EvaluateThisNodeS(FunctionValues(), Inputs(0)->FunctionValues());
-        }
-
-        virtual void EvaluateThisNode(const size_t /*timeIdxInSeq*/)
-        {
-            throw std::logic_error("MatrixL2RegNode node should never be in a loop.");
-        }
-
-        static void WINAPI EvaluateThisNodeS(Matrix<ElemType>& functionValues,  Matrix<ElemType>& inputFunctionValues)
-        {
-            functionValues.Resize(1,1);
-            functionValues.SetValue(inputFunctionValues.FrobeniusNorm());
-#if NANCHECK
-            functionValues.HasNan("MatrixL2Reg");
-#endif
-        }
-
-        virtual void Validate()
-        {
-            PrintSelfBeforeValidation();
-
-            if (m_children.size() != 1) 
-                throw std::logic_error("MatrixL2Reg criterion should have one input.");
-
-            if (Inputs(0)->FunctionValues().GetNumElements() == 0)
-                throw std::logic_error("MatrixL2Reg operation: the input node has 0 element.");
-
-            FunctionValues().Resize(1,1);
-            CopyImageSizeFromInputs(); 
-        }
-
-        virtual void CopyImageSizeFromInputs()
-        {
-            CopyImageSizeFromInput(0, false);
-
-            m_outputChannels = 1;
-            m_outputWidth = 1;
-            m_outputHeight = 1;        
-        }
-
-        virtual void AttachInputs(const ComputationNodePtr singleInput) 
-        {
-            m_children.resize(1);
-            m_children[0] = singleInput;
-        }
-
-        // copy constructor
-        MatrixL2RegNode(const MatrixL2RegNode<ElemType>* node, const std::wstring& newName, const CopyNodeFlags flags)
-            : ComputationNode<ElemType>(node->m_deviceId), m_temp(node->m_deviceId)
-        {
-            node->CopyTo(this, newName, flags);
-        }
-
-        virtual ComputationNodePtr Duplicate(const std::wstring& newName, const CopyNodeFlags flags) const
-        {
-            const std::wstring& name = (newName == L"")?NodeName():newName;
-                
-            ComputationNodePtr node = new MatrixL2RegNode<ElemType>(this, name, flags);
-            return node;
-        }
-                
-        virtual void MoveMatricesToDevice(const DEVICEID_TYPE deviceId)
-        {
-            ComputationNode<ElemType>::MoveMatricesToDevice(deviceId);
-
-            if (deviceId != AUTOPLACEMATRIX)
-            {
-                if (m_temp.GetDeviceId() != deviceId)
-                {
-                    m_temp.TransferFromDeviceToDevice(m_temp.GetDeviceId(), deviceId,true);
-                }
-            }
-        }
-
-    protected:
-        virtual bool UseCustomizedMultiSeqHandling() { return true; }
-
-    private:
-        Matrix<ElemType> m_temp;
-    };
-
-    template class MatrixL2RegNode<float>; 
-    template class MatrixL2RegNode<double>;
-    enum NCEEvalMode
-    {
-        Softmax = 0,
-        Unnormalized = 1,
-        None = 2
-    };
-    template<class ElemType>
-    class NoiseContrastiveEstimationNode : public ComputationNode < ElemType >
-    {
-        UsingComputationNodeMembers;
-    public:
-        NoiseContrastiveEstimationNode(const DEVICEID_TYPE deviceId = AUTOPLACEMATRIX, const std::wstring name = L"", NCEEvalMode xm_evalMode = NCEEvalMode::None)
-            : ComputationNode<ElemType>(deviceId), m_logSoftmax(deviceId),
-            m_softMax(deviceId), m_grdToSoftMaxInput(deviceId), m_ncePrediction(deviceId)
-        {
+    private:
+        Matrix<ElemType> m_temp;
+    };
+
+    template class MatrixL2RegNode<float>; 
+    template class MatrixL2RegNode<double>;
+    enum NCEEvalMode
+    {
+        Softmax = 0,
+        Unnormalized = 1,
+        None = 2
+    };
+    template<class ElemType>
+    class NoiseContrastiveEstimationNode : public ComputationNode < ElemType >
+    {
+        UsingComputationNodeMembers;
+    public:
+        NoiseContrastiveEstimationNode(const DEVICEID_TYPE deviceId = AUTOPLACEMATRIX, const std::wstring name = L"", NCEEvalMode xm_evalMode = NCEEvalMode::None)
+            : ComputationNode<ElemType>(deviceId), m_logSoftmax(deviceId),
+            m_softMax(deviceId), m_grdToSoftMaxInput(deviceId), m_ncePrediction(deviceId)
+        {
             m_nodeName = (name == L"" ? CreateUniqNodeName() : name);
             m_deviceId = deviceId;
             MoveMatricesToDevice(deviceId);
             InitRecurrentNode();
             m_evalMode = xm_evalMode;
         }
-        NCEEvalMode &EvalMode(){ return m_evalMode; }
-
+        NCEEvalMode &EvalMode(){ return m_evalMode; }
+
         virtual void SaveToFile(File& fstream) const
         {
             ComputationNode<ElemType>::SaveToFile(fstream);
@@ -2862,322 +928,322 @@
         }
 
         NoiseContrastiveEstimationNode(File& fstream, const size_t modelVersion, const DEVICEID_TYPE deviceId = AUTOPLACEMATRIX, const std::wstring name = L"")
-            : ComputationNode<ElemType>(deviceId), m_logSoftmax(deviceId),
-            m_softMax(deviceId), m_grdToSoftMaxInput(deviceId), m_ncePrediction(deviceId)
-        {
-                m_nodeName = (name == L"" ? CreateUniqNodeName() : name);
-                LoadFromFile(fstream, modelVersion, deviceId);
-            }
-
-        virtual const std::wstring OperationName() const { return TypeName(); }
-        static const std::wstring TypeName() { return L"NCEBasedCrossEntropyWithSoftmax"; }
-
-        /**
-        compute gradients to input observations, the weights to the observations, and the class log posterior probabilities
-        */
-        virtual void ComputeInputPartial(const size_t inputIndex)
-        {
-            m_needRecomputeGradientToSoftmaxInput = false;
-            //gradient computation@yinggongzhao
-            //inputIndex should be 2 this time
-            if (m_evalMode != NCEEvalMode::None)
-                throw std::logic_error("ComputeInputPartial should only be called in training mode");
-            if (inputIndex == 0)
-                throw std::invalid_argument("ComputeInput partial should not be called for label");
-            //                                                                              samples+probs                   hidden                  embedding
-            Inputs(inputIndex)->GradientValues().AssignNCEDerivative(m_ncePrediction, Inputs(0)->FunctionValues(), Inputs(1)->FunctionValues(), Inputs(2)->FunctionValues(), inputIndex);
+            : ComputationNode<ElemType>(deviceId), m_logSoftmax(deviceId),
+            m_softMax(deviceId), m_grdToSoftMaxInput(deviceId), m_ncePrediction(deviceId)
+        {
+                m_nodeName = (name == L"" ? CreateUniqNodeName() : name);
+                LoadFromFile(fstream, modelVersion, deviceId);
+            }
+
+        virtual const std::wstring OperationName() const { return TypeName(); }
+        static const std::wstring TypeName() { return L"NCEBasedCrossEntropyWithSoftmax"; }
+
+        /**
+        compute gradients to input observations, the weights to the observations, and the class log posterior probabilities
+        */
+        virtual void ComputeInputPartial(const size_t inputIndex)
+        {
+            m_needRecomputeGradientToSoftmaxInput = false;
+            //gradient computation@yinggongzhao
+            //inputIndex should be 2 this time
+            if (m_evalMode != NCEEvalMode::None)
+                throw std::logic_error("ComputeInputPartial should only be called in training mode");
+            if (inputIndex == 0)
+                throw std::invalid_argument("ComputeInput partial should not be called for label");
+            //                                                                              samples+probs                   hidden                  embedding
+            Inputs(inputIndex)->GradientValues().AssignNCEDerivative(m_ncePrediction, Inputs(0)->FunctionValues(), Inputs(1)->FunctionValues(), Inputs(2)->FunctionValues(), inputIndex);
+        }
+
+        virtual void ComputeInputPartial(const size_t /*inputIndex*/, const size_t /*timeIdxInSeq*/)
+        {
+            throw std::logic_error("NCECrossEntropyWithSoftmax node should never be in a loop.");
+        }
+
+        static void WINAPI ComputeInputPartialRight(const Matrix<ElemType>& inputFunctionValues, Matrix<ElemType>& inputGradientValues, const Matrix<ElemType>& gradientValues)
+        {
+            Matrix<ElemType>::MultiplyAndAdd(inputFunctionValues, false, gradientValues, true, inputGradientValues);
+        }
+
+        static void WINAPI ComputeInputPartialLeft(const Matrix<ElemType>& obs, Matrix<ElemType>& inputGradientValues, const Matrix<ElemType>& gradientValues)
+        {
+            Matrix<ElemType>::MultiplyAndAdd(obs, false, gradientValues, false, inputGradientValues);
+        }
+
+        static void WINAPI ComputeCEPartialToSoftmaxInputs(Matrix<ElemType>& inputGradientValues, Matrix<ElemType>& gradientValues, size_t y_t)
+        {
+            Matrix<ElemType>::MinusOneAt(inputGradientValues, y_t);
+            Matrix<ElemType>::Scale(gradientValues, inputGradientValues);
+        }
+
+        virtual void EvaluateThisNode()   //-sum(left_i * log(softmax_i(right)))
+        {
+            if (m_evalMode == NCEEvalMode::Softmax || Inputs(0)->FunctionValues().GetNumRows() == 1)
+            {
+                // evaluation uses softmax
+                m_logSoftmax.AssignProductOf(Inputs(1)->FunctionValues(), true, Inputs(2)->FunctionValues(), false);
+#pragma omp parallel for
+                for (int i = 0; i < Inputs(0)->FunctionValues().GetNumCols(); i++)
+                for (int j = 0; j < Inputs(3)->FunctionValues().GetNumRows(); j++)
+                    m_logSoftmax(i, j) += Inputs(3)->FunctionValues()(j, 0);
+                m_logSoftmax.InplaceLogSoftmax(false);
+                FunctionValues().Resize(1, 1);
+                FunctionValues().SetValue(0);
+                for (int i = 0; i < Inputs(0)->FunctionValues().GetNumCols(); i++)
+                    FunctionValues()(0, 0) -= m_logSoftmax(i, (size_t)Inputs(0)->FunctionValues()(0, i));
+            }
+            else if (m_evalMode == NCEEvalMode::Unnormalized)
+            {
+                FunctionValues().AssignNceUnnormalizedEval(Inputs(0)->FunctionValues(), Inputs(1)->FunctionValues(), Inputs(2)->FunctionValues(), Inputs(3)->FunctionValues());
+            }
+            else
+            {
+                // training criterion uses NCE
+                //likelihood                                         samples+probs                        hidden                       embedding            bias
+                FunctionValues().AssignNoiseContrastiveEstimation(Inputs(0)->FunctionValues(), Inputs(1)->FunctionValues(), Inputs(2)->FunctionValues(), Inputs(3)->FunctionValues(), m_ncePrediction);
+            }
+            m_needRecomputeGradientToSoftmaxInput = true;
+        }
+
+        virtual void EvaluateThisNode(const size_t /*timeIdxInSeq*/)
+        {
+            throw std::logic_error("NCECrossEntropyWithSoftmax node should never be in a loop.");
+        }
+
+        /**
+        Inputs: [0] label in dense matrix in [4 x T]
+        the first row is the word index, the second row is the class index, the third row is the first word index of the class
+        the last row is the first word index of the next class
+        [1] hidden layer activity to the node in [hdsize x T]. for a simple rnn, this is the hidden layer activty
+        [2] weight matrix in [hdsize x vocab_size], for speed-up, as per word matrix can be simply obtained as column slice
+        [3] clsprob in dense matrix in [nbr_cls x T]. this is the output from logsoftmax node for the log-posterior probabilty of class given observations
+        */
+        virtual void Validate()
+        {
+            PrintSelfBeforeValidation();
+
+            if (m_children.size() != 4)
+                throw std::logic_error("NoiseContrastiveEstimationNode criterion requires four inputs.");
+
+            if (Inputs(0)->OperationName() != InputValue<ElemType>::TypeName())
+                throw std::logic_error("NoiseContrastiveEstimationNode criterion requires the first input to be the label.");
+
+            if (!(Inputs(1)->FunctionValues().GetNumRows() == Inputs(2)->FunctionValues().GetNumRows())) // input and matrix can be timed
+            {
+                throw std::logic_error("The Matrix<ElemType>  dimension for observation and weight in the NoiseContrastiveEstimationNode operation does not match.");
+            }
+            if (!(Inputs(0)->FunctionValues().GetNumCols() == Inputs(1)->FunctionValues().GetNumCols())) // label and input same obs numbers
+            {
+                throw std::logic_error("The Matrix<ElemType>  dimension for label and observation in the NoiseContrastiveEstimationNode operation does not match.");
+            }
+            //if (!(Inputs(0)->FunctionValues().GetNumRows() == 3)) // label needs to be 4 rows
+            //{
+            //  throw std::logic_error("The label in the NoiseContrastiveEstimationNode operation needs to be 4 rows.");
+            // }
+
+            //cerr << Inputs(3)->FunctionValues().GetNumCols() << "\t" << Inputs(0)->FunctionValues().GetNumCols() << endl;
+            //if (!(Inputs(3)->FunctionValues().GetNumCols() == Inputs(0)->FunctionValues().GetNumCols())) // number of observations
+            //{
+            //   throw std::logic_error("The number of observations in class log post probability and label in the NoiseContrastiveEstimationNode operation don't match.");
+            // }
+            FunctionValues().Resize(1, 1);
+            CopyImageSizeFromInputs();
+        }
+
+        virtual void CopyImageSizeFromInputs()
+        {
+            CopyImageSizeFromInput(0, false);
+            m_outputChannels = 1;
+            m_outputWidth = 1;
+            m_outputHeight = 1;
+        }
+
+        virtual void AttachInputs(const ComputationNodePtr label, const ComputationNodePtr input,
+            const ComputationNodePtr inputweight, const ComputationNodePtr biasWeight)
+        {
+            m_children.resize(4);
+            m_children[0] = label;
+            m_children[1] = input;
+            m_children[2] = inputweight;
+            m_children[3] = biasWeight;
+        }
+
+        virtual void MoveMatricesToDevice(const DEVICEID_TYPE deviceId)
+        {
+            ComputationNode<ElemType>::MoveMatricesToDevice(deviceId);
+            if (deviceId != AUTOPLACEMATRIX)
+            {
+                if (m_logSoftmax.GetDeviceId() != deviceId)
+                    m_logSoftmax.TransferFromDeviceToDevice(m_logSoftmax.GetDeviceId(), deviceId, true);
+                if (m_softMax.GetDeviceId() != deviceId)
+                    m_softMax.TransferFromDeviceToDevice(m_softMax.GetDeviceId(), deviceId, true);
+                if (m_grdToSoftMaxInput.GetDeviceId() != deviceId)
+                    m_grdToSoftMaxInput.TransferFromDeviceToDevice(m_grdToSoftMaxInput.GetDeviceId(), deviceId, true);
+            }
+        }
+
+        // copy constructor
+        NoiseContrastiveEstimationNode(const NoiseContrastiveEstimationNode<ElemType>* node, const std::wstring& newName, const CopyNodeFlags flags)
+            : ComputationNode<ElemType>(node->m_deviceId), m_logSoftmax(node->m_deviceId), m_softMax(node->m_deviceId), m_grdToSoftMaxInput(node->m_deviceId)
+        {
+                node->CopyTo(this, newName, flags);
         }
-
-        virtual void ComputeInputPartial(const size_t /*inputIndex*/, const size_t /*timeIdxInSeq*/)
-        {
-            throw std::logic_error("NCECrossEntropyWithSoftmax node should never be in a loop.");
-        }
-
-        static void WINAPI ComputeInputPartialRight(const Matrix<ElemType>& inputFunctionValues, Matrix<ElemType>& inputGradientValues, const Matrix<ElemType>& gradientValues)
-        {
-            Matrix<ElemType>::MultiplyAndAdd(inputFunctionValues, false, gradientValues, true, inputGradientValues);
-        }
-
-        static void WINAPI ComputeInputPartialLeft(const Matrix<ElemType>& obs, Matrix<ElemType>& inputGradientValues, const Matrix<ElemType>& gradientValues)
-        {
-            Matrix<ElemType>::MultiplyAndAdd(obs, false, gradientValues, false, inputGradientValues);
-        }
-
-        static void WINAPI ComputeCEPartialToSoftmaxInputs(Matrix<ElemType>& inputGradientValues, Matrix<ElemType>& gradientValues, size_t y_t)
-        {
-            Matrix<ElemType>::MinusOneAt(inputGradientValues, y_t);
-            Matrix<ElemType>::Scale(gradientValues, inputGradientValues);
-        }
-
-        virtual void EvaluateThisNode()   //-sum(left_i * log(softmax_i(right)))
-        {
-            if (m_evalMode == NCEEvalMode::Softmax || Inputs(0)->FunctionValues().GetNumRows() == 1)
-            {
-                // evaluation uses softmax
-                m_logSoftmax.AssignProductOf(Inputs(1)->FunctionValues(), true, Inputs(2)->FunctionValues(), false);
-#pragma omp parallel for
-                for (int i = 0; i < Inputs(0)->FunctionValues().GetNumCols(); i++)
-                for (int j = 0; j < Inputs(3)->FunctionValues().GetNumRows(); j++)
-                    m_logSoftmax(i, j) += Inputs(3)->FunctionValues()(j, 0);
-                m_logSoftmax.InplaceLogSoftmax(false);
-                FunctionValues().Resize(1, 1);
-                FunctionValues().SetValue(0);
-                for (int i = 0; i < Inputs(0)->FunctionValues().GetNumCols(); i++)
-                    FunctionValues()(0, 0) -= m_logSoftmax(i, (size_t)Inputs(0)->FunctionValues()(0, i));
-            }
-            else if (m_evalMode == NCEEvalMode::Unnormalized)
-            {
-                FunctionValues().AssignNceUnnormalizedEval(Inputs(0)->FunctionValues(), Inputs(1)->FunctionValues(), Inputs(2)->FunctionValues(), Inputs(3)->FunctionValues());
-            }
-            else
-            {
-                // training criterion uses NCE
-                //likelihood                                         samples+probs                        hidden                       embedding            bias
-                FunctionValues().AssignNoiseContrastiveEstimation(Inputs(0)->FunctionValues(), Inputs(1)->FunctionValues(), Inputs(2)->FunctionValues(), Inputs(3)->FunctionValues(), m_ncePrediction);
-            }
-            m_needRecomputeGradientToSoftmaxInput = true;
-        }
-
-        virtual void EvaluateThisNode(const size_t /*timeIdxInSeq*/)
-        {
-            throw std::logic_error("NCECrossEntropyWithSoftmax node should never be in a loop.");
-        }
-
-        /**
-        Inputs: [0] label in dense matrix in [4 x T]
-        the first row is the word index, the second row is the class index, the third row is the first word index of the class
-        the last row is the first word index of the next class
-        [1] hidden layer activity to the node in [hdsize x T]. for a simple rnn, this is the hidden layer activty
-        [2] weight matrix in [hdsize x vocab_size], for speed-up, as per word matrix can be simply obtained as column slice
-        [3] clsprob in dense matrix in [nbr_cls x T]. this is the output from logsoftmax node for the log-posterior probabilty of class given observations
-        */
-        virtual void Validate()
-        {
-            PrintSelfBeforeValidation();
-
-            if (m_children.size() != 4)
-                throw std::logic_error("NoiseContrastiveEstimationNode criterion requires four inputs.");
-
-            if (Inputs(0)->OperationName() != InputValue<ElemType>::TypeName())
-                throw std::logic_error("NoiseContrastiveEstimationNode criterion requires the first input to be the label.");
-
-            if (!(Inputs(1)->FunctionValues().GetNumRows() == Inputs(2)->FunctionValues().GetNumRows())) // input and matrix can be timed
-            {
-                throw std::logic_error("The Matrix<ElemType>  dimension for observation and weight in the NoiseContrastiveEstimationNode operation does not match.");
-            }
-            if (!(Inputs(0)->FunctionValues().GetNumCols() == Inputs(1)->FunctionValues().GetNumCols())) // label and input same obs numbers
-            {
-                throw std::logic_error("The Matrix<ElemType>  dimension for label and observation in the NoiseContrastiveEstimationNode operation does not match.");
-            }
-            //if (!(Inputs(0)->FunctionValues().GetNumRows() == 3)) // label needs to be 4 rows
-            //{
-            //  throw std::logic_error("The label in the NoiseContrastiveEstimationNode operation needs to be 4 rows.");
-            // }
-
-            //cerr << Inputs(3)->FunctionValues().GetNumCols() << "\t" << Inputs(0)->FunctionValues().GetNumCols() << endl;
-            //if (!(Inputs(3)->FunctionValues().GetNumCols() == Inputs(0)->FunctionValues().GetNumCols())) // number of observations
-            //{
-            //   throw std::logic_error("The number of observations in class log post probability and label in the NoiseContrastiveEstimationNode operation don't match.");
-            // }
-            FunctionValues().Resize(1, 1);
-            CopyImageSizeFromInputs();
-        }
-
-        virtual void CopyImageSizeFromInputs()
-        {
-            CopyImageSizeFromInput(0, false);
-            m_outputChannels = 1;
-            m_outputWidth = 1;
-            m_outputHeight = 1;
-        }
-
-        virtual void AttachInputs(const ComputationNodePtr label, const ComputationNodePtr input,
-            const ComputationNodePtr inputweight, const ComputationNodePtr biasWeight)
-        {
-            m_children.resize(4);
-            m_children[0] = label;
-            m_children[1] = input;
-            m_children[2] = inputweight;
-            m_children[3] = biasWeight;
-        }
-
-        virtual void MoveMatricesToDevice(const DEVICEID_TYPE deviceId)
-        {
-            ComputationNode<ElemType>::MoveMatricesToDevice(deviceId);
-            if (deviceId != AUTOPLACEMATRIX)
-            {
-                if (m_logSoftmax.GetDeviceId() != deviceId)
-                    m_logSoftmax.TransferFromDeviceToDevice(m_logSoftmax.GetDeviceId(), deviceId, true);
-                if (m_softMax.GetDeviceId() != deviceId)
-                    m_softMax.TransferFromDeviceToDevice(m_softMax.GetDeviceId(), deviceId, true);
-                if (m_grdToSoftMaxInput.GetDeviceId() != deviceId)
-                    m_grdToSoftMaxInput.TransferFromDeviceToDevice(m_grdToSoftMaxInput.GetDeviceId(), deviceId, true);
-            }
-        }
-
-        // copy constructor
-        NoiseContrastiveEstimationNode(const NoiseContrastiveEstimationNode<ElemType>* node, const std::wstring& newName, const CopyNodeFlags flags)
-            : ComputationNode<ElemType>(node->m_deviceId), m_logSoftmax(node->m_deviceId), m_softMax(node->m_deviceId), m_grdToSoftMaxInput(node->m_deviceId)
-        {
-                node->CopyTo(this, newName, flags);
-        }
-
-        virtual ComputationNodePtr Duplicate(const std::wstring& newName, const CopyNodeFlags flags) const
-        {
-            const std::wstring& name = (newName == L"") ? NodeName() : newName;
-
-            ComputationNodePtr node = new NoiseContrastiveEstimationNode<ElemType>(this, name, flags);
-            return node;
-        }
+
+        virtual ComputationNodePtr Duplicate(const std::wstring& newName, const CopyNodeFlags flags) const
+        {
+            const std::wstring& name = (newName == L"") ? NodeName() : newName;
+
+            ComputationNodePtr node = new NoiseContrastiveEstimationNode<ElemType>(this, name, flags);
+            return node;
+        }
+
+    protected:
+        virtual bool UseCustomizedMultiSeqHandling() { return true; }
 
     protected:
-        virtual bool UseCustomizedMultiSeqHandling() { return true; }
-
-    protected:
-        Matrix<ElemType> m_logSoftmax;
-        Matrix<ElemType> m_softMax;
-        Matrix<ElemType> m_ncePrediction;
-
-        /// gradient of cross entropy with respect to the input of softmax
-        /// a 1 row by \sum_t m_nbrWordsInEachTime[t] vector
-        /// one slice of size m_nbrWordsInEachTime[t] saves the input to softmax for word y_t
-        Matrix<ElemType> m_grdToSoftMaxInput;
-        bool m_needRecomputeGradientToSoftmaxInput;
-
-        size_t m_nbrNoise;
-        //size_t           m_nbrCls;//number class
-        size_t           m_totalNbrWords;
-    private:
-        NCEEvalMode m_evalMode;
-    };
-    template class NoiseContrastiveEstimationNode<float>;
-    template class NoiseContrastiveEstimationNode<double>;
-
-    //calculates: -sum(left_i * log(softmax_i(right))) for class given history and for word given history
-    // need to provide class probabilty from external node
-    template<class ElemType>
-    class ClassBasedCrossEntropyWithSoftmaxNode : public ComputationNode<ElemType>
-    {
-        UsingComputationNodeMembers;
-    public:
-        ClassBasedCrossEntropyWithSoftmaxNode(const DEVICEID_TYPE deviceId = AUTOPLACEMATRIX, const std::wstring name = L"")
-            : ComputationNode<ElemType>(deviceId), m_logSoftmax(deviceId), m_softMax(deviceId), m_grdToSoftMaxInput(deviceId), m_clsLogSoftmax(deviceId), m_clsSoftmax(deviceId)
-        {
-            m_nodeName = (name == L"" ? CreateUniqNodeName() : name);
-            m_deviceId = deviceId;
-            MoveMatricesToDevice(deviceId);
-            InitRecurrentNode();
-        }
-
-        ClassBasedCrossEntropyWithSoftmaxNode(File& fstream, const size_t modelVersion, const DEVICEID_TYPE deviceId = AUTOPLACEMATRIX, const std::wstring name = L"")
-            : ComputationNode<ElemType>(deviceId), m_logSoftmax(deviceId), m_softMax(deviceId), m_grdToSoftMaxInput(deviceId), m_clsLogSoftmax(deviceId), m_clsSoftmax(deviceId)
-        {
-            m_nodeName = (name == L"" ? CreateUniqNodeName() : name);
-            LoadFromFile(fstream, modelVersion, deviceId);
-        }
-
-        virtual const std::wstring OperationName() const { return TypeName(); }
-        static const std::wstring TypeName() { return L"ClassBasedCrossEntropyWithSoftmax"; }
-
-        /**
-        compute gradients to input observations, the weights to the observations, and the class log posterior probabilites
-        */
-        virtual void ComputeInputPartial(const size_t inputIndex)
-        {
-            if (inputIndex != 1 && inputIndex != 2 && inputIndex != 3)
-                throw std::invalid_argument("ClassCrossEntropyWithSoftmaxNode criterion only takes with respect to input, weight to the input and class log posterior probability.");
-
-            size_t nT = Inputs(0)->FunctionValues().GetNumCols();
-            Matrix<ElemType> grd_t;
-            Matrix<ElemType> grd_to_wgt_t;
-
-            ComputeSoftMaxPartial();
-
-            size_t sz = 0;
-            for (size_t t = 0; t < nT; t++)
-            {
-                /// compute prb - 1 and prb
-                Matrix<ElemType> lbl_t = Inputs(0)->FunctionValues().ColumnSlice(t, 1);
-                size_t c_t = (size_t)lbl_t(1, 0);
-                size_t lft_bnd = (size_t)lbl_t(2, 0);
-                size_t rgt_bnd = (size_t)lbl_t(3, 0);
-                size_t nbr_wrd = rgt_bnd - lft_bnd; // number of words in the class
+        Matrix<ElemType> m_logSoftmax;
+        Matrix<ElemType> m_softMax;
+        Matrix<ElemType> m_ncePrediction;
+
+        /// gradient of cross entropy with respect to the input of softmax
+        /// a 1 row by \sum_t m_nbrWordsInEachTime[t] vector
+        /// one slice of size m_nbrWordsInEachTime[t] saves the input to softmax for word y_t
+        Matrix<ElemType> m_grdToSoftMaxInput;
+        bool m_needRecomputeGradientToSoftmaxInput;
+
+        size_t m_nbrNoise;
+        //size_t           m_nbrCls;//number class
+        size_t           m_totalNbrWords;
+    private:
+        NCEEvalMode m_evalMode;
+    };
+    template class NoiseContrastiveEstimationNode<float>;
+    template class NoiseContrastiveEstimationNode<double>;
+
+    //calculates: -sum(left_i * log(softmax_i(right))) for class given history and for word given history
+    // need to provide class probabilty from external node
+    template<class ElemType>
+    class ClassBasedCrossEntropyWithSoftmaxNode : public ComputationNode<ElemType>
+    {
+        UsingComputationNodeMembers;
+    public:
+        ClassBasedCrossEntropyWithSoftmaxNode(const DEVICEID_TYPE deviceId = AUTOPLACEMATRIX, const std::wstring name = L"")
+            : ComputationNode<ElemType>(deviceId), m_logSoftmax(deviceId), m_softMax(deviceId), m_grdToSoftMaxInput(deviceId), m_clsLogSoftmax(deviceId), m_clsSoftmax(deviceId)
+        {
+            m_nodeName = (name == L"" ? CreateUniqNodeName() : name);
+            m_deviceId = deviceId;
+            MoveMatricesToDevice(deviceId);
+            InitRecurrentNode();
+        }
+
+        ClassBasedCrossEntropyWithSoftmaxNode(File& fstream, const size_t modelVersion, const DEVICEID_TYPE deviceId = AUTOPLACEMATRIX, const std::wstring name = L"")
+            : ComputationNode<ElemType>(deviceId), m_logSoftmax(deviceId), m_softMax(deviceId), m_grdToSoftMaxInput(deviceId), m_clsLogSoftmax(deviceId), m_clsSoftmax(deviceId)
+        {
+            m_nodeName = (name == L"" ? CreateUniqNodeName() : name);
+            LoadFromFile(fstream, modelVersion, deviceId);
+        }
+
+        virtual const std::wstring OperationName() const { return TypeName(); }
+        static const std::wstring TypeName() { return L"ClassBasedCrossEntropyWithSoftmax"; }
+
+        /**
+        compute gradients to input observations, the weights to the observations, and the class log posterior probabilites
+        */
+        virtual void ComputeInputPartial(const size_t inputIndex)
+        {
+            if (inputIndex != 1 && inputIndex != 2 && inputIndex != 3)
+                throw std::invalid_argument("ClassCrossEntropyWithSoftmaxNode criterion only takes with respect to input, weight to the input and class log posterior probability.");
+
+            size_t nT = Inputs(0)->FunctionValues().GetNumCols();
+            Matrix<ElemType> grd_t;
+            Matrix<ElemType> grd_to_wgt_t;
+
+            ComputeSoftMaxPartial();
+
+            size_t sz = 0;
+            for (size_t t = 0; t < nT; t++)
+            {
+                /// compute prb - 1 and prb
+                Matrix<ElemType> lbl_t = Inputs(0)->FunctionValues().ColumnSlice(t, 1);
+                size_t c_t = (size_t)lbl_t(1, 0);
+                size_t lft_bnd = (size_t)lbl_t(2, 0);
+                size_t rgt_bnd = (size_t)lbl_t(3, 0);
+                size_t nbr_wrd = rgt_bnd - lft_bnd; // number of words in the class
                 if (nbr_wrd == 0)
                 {
                     continue;
                 }
-
-                Matrix<ElemType> input_weight_t = Inputs(2)->FunctionValues().ColumnSlice(lft_bnd, nbr_wrd);
-
-                Matrix<ElemType> obs = Inputs(1)->FunctionValues().ColumnSlice(t, 1);
-
-                Matrix<ElemType> grd_to_soft_max_input = m_grdToSoftMaxInput.ColumnSlice(sz, nbr_wrd);
-
-                Matrix<ElemType> grd_to_cls_prob = m_clsLogSoftmax.ColumnSlice(t, 1);
-
-                switch (inputIndex){
-                case 1:
-                    /// gradient to input
-                    grd_t = Inputs(1)->GradientValues().ColumnSlice(t, 1);
-                    ComputeInputPartialRight(input_weight_t, grd_t, grd_to_soft_max_input);
-                    break;
-                case 2:
-                    /// gradient to input weight
-                    grd_to_wgt_t = Inputs(2)->GradientValues().ColumnSlice(lft_bnd, nbr_wrd);
-                    ComputeInputPartialLeft(obs, grd_to_wgt_t, grd_to_soft_max_input);
-                    break;
-                case 3:
-                    grd_t = Inputs(3)->GradientValues().ColumnSlice(t, 1);
-                    grd_t.SetValue(m_clsSoftmax.ColumnSlice(t, 1));
-                    ComputeCEPartialToSoftmaxInputs(grd_t, GradientValues(), c_t);
-                    break;
-                default:
-                    throw std::runtime_error("ClassCrossEntropyWithSoftmaxNode criterion only takes with respect to input, weight to the input and class log posterior probability.");
-                }
-
-                sz += nbr_wrd;
-            }
-        }
-
-        virtual void ComputeInputPartial(const size_t /*inputIndex*/, const size_t /*timeIdxInSeq*/)
-        {
-            throw std::logic_error("ClassCrossEntropyWithSoftmax node should never be in a loop.");
-        }
-
-        static void WINAPI ComputeInputPartialRight(const Matrix<ElemType>& inputFunctionValues, Matrix<ElemType>& inputGradientValues, const Matrix<ElemType>& gradientValues)
-        {
-            Matrix<ElemType>::MultiplyAndAdd(inputFunctionValues, false, gradientValues, true, inputGradientValues);
-        }
-
-        static void WINAPI ComputeInputPartialLeft(const Matrix<ElemType>& obs, Matrix<ElemType>& inputGradientValues, const Matrix<ElemType>& gradientValues)
-        {
-            Matrix<ElemType>::MultiplyAndAdd(obs, false, gradientValues, false, inputGradientValues);
-        }
-
-        static void WINAPI ComputeCEPartialToSoftmaxInputs(Matrix<ElemType>& inputGradientValues, Matrix<ElemType>& gradientValues, size_t y_t)
-        {
-            Matrix<ElemType>::MinusOneAt(inputGradientValues, y_t);
-            Matrix<ElemType>::Scale(gradientValues, inputGradientValues);
-        }
-
-        /// gradient of cross entropy w.r.t. to input to softmax
-        void ComputeSoftMaxPartial()
-        {
-            if (m_needRecomputeGradientToSoftmaxInput)
-            {
-                m_grdToSoftMaxInput.Resize(1, m_totalNbrWords);
-
-                size_t nT = Inputs(1)->FunctionValues().GetNumCols();
-                size_t sz = 0;
-                for (size_t t = 0; t < nT; t++)
-                {
-                    /// compute prb - 1 and prb
-                    Matrix<ElemType> lbl_t = Inputs(0)->FunctionValues().ColumnSlice(t, 1);
-                    size_t y_t = (size_t)lbl_t(0, 0);
-                    size_t lft_bnd = (size_t)lbl_t(2, 0);
-                    size_t rgt_bnd = (size_t)lbl_t(3, 0);
-                    size_t nbr_wrd = rgt_bnd - lft_bnd;// number of words in the class
-
+
+                Matrix<ElemType> input_weight_t = Inputs(2)->FunctionValues().ColumnSlice(lft_bnd, nbr_wrd);
+
+                Matrix<ElemType> obs = Inputs(1)->FunctionValues().ColumnSlice(t, 1);
+
+                Matrix<ElemType> grd_to_soft_max_input = m_grdToSoftMaxInput.ColumnSlice(sz, nbr_wrd);
+
+                Matrix<ElemType> grd_to_cls_prob = m_clsLogSoftmax.ColumnSlice(t, 1);
+
+                switch (inputIndex){
+                case 1:
+                    /// gradient to input
+                    grd_t = Inputs(1)->GradientValues().ColumnSlice(t, 1);
+                    ComputeInputPartialRight(input_weight_t, grd_t, grd_to_soft_max_input);
+                    break;
+                case 2:
+                    /// gradient to input weight
+                    grd_to_wgt_t = Inputs(2)->GradientValues().ColumnSlice(lft_bnd, nbr_wrd);
+                    ComputeInputPartialLeft(obs, grd_to_wgt_t, grd_to_soft_max_input);
+                    break;
+                case 3:
+                    grd_t = Inputs(3)->GradientValues().ColumnSlice(t, 1);
+                    grd_t.SetValue(m_clsSoftmax.ColumnSlice(t, 1));
+                    ComputeCEPartialToSoftmaxInputs(grd_t, GradientValues(), c_t);
+                    break;
+                default:
+                    throw std::runtime_error("ClassCrossEntropyWithSoftmaxNode criterion only takes with respect to input, weight to the input and class log posterior probability.");
+                }
+
+                sz += nbr_wrd;
+            }
+        }
+
+        virtual void ComputeInputPartial(const size_t /*inputIndex*/, const size_t /*timeIdxInSeq*/)
+        {
+            throw std::logic_error("ClassCrossEntropyWithSoftmax node should never be in a loop.");
+        }
+
+        static void WINAPI ComputeInputPartialRight(const Matrix<ElemType>& inputFunctionValues, Matrix<ElemType>& inputGradientValues, const Matrix<ElemType>& gradientValues)
+        {
+            Matrix<ElemType>::MultiplyAndAdd(inputFunctionValues, false, gradientValues, true, inputGradientValues);
+        }
+
+        static void WINAPI ComputeInputPartialLeft(const Matrix<ElemType>& obs, Matrix<ElemType>& inputGradientValues, const Matrix<ElemType>& gradientValues)
+        {
+            Matrix<ElemType>::MultiplyAndAdd(obs, false, gradientValues, false, inputGradientValues);
+        }
+
+        static void WINAPI ComputeCEPartialToSoftmaxInputs(Matrix<ElemType>& inputGradientValues, Matrix<ElemType>& gradientValues, size_t y_t)
+        {
+            Matrix<ElemType>::MinusOneAt(inputGradientValues, y_t);
+            Matrix<ElemType>::Scale(gradientValues, inputGradientValues);
+        }
+
+        /// gradient of cross entropy w.r.t. to input to softmax
+        void ComputeSoftMaxPartial()
+        {
+            if (m_needRecomputeGradientToSoftmaxInput)
+            {
+                m_grdToSoftMaxInput.Resize(1, m_totalNbrWords);
+
+                size_t nT = Inputs(1)->FunctionValues().GetNumCols();
+                size_t sz = 0;
+                for (size_t t = 0; t < nT; t++)
+                {
+                    /// compute prb - 1 and prb
+                    Matrix<ElemType> lbl_t = Inputs(0)->FunctionValues().ColumnSlice(t, 1);
+                    size_t y_t = (size_t)lbl_t(0, 0);
+                    size_t lft_bnd = (size_t)lbl_t(2, 0);
+                    size_t rgt_bnd = (size_t)lbl_t(3, 0);
+                    size_t nbr_wrd = rgt_bnd - lft_bnd;// number of words in the class
+
                     if (nbr_wrd == 0)
                     {
                         if (y_t == 0)
@@ -3187,77 +1253,77 @@
                             LogicError("ClassbasedCrossEntropyWithSoftmax::ComputeSoftMaxPartial label provided but the size of its class is zero. Should never happen. Probably misuse of ClassbasedCrossEntropyWithSoftmax.");
                     }
 
-                    Matrix<ElemType> softMax = m_softMax.ColumnSlice(sz, nbr_wrd);
-
-                    ComputeCEPartialToSoftmaxInputs(softMax, GradientValues(), y_t - lft_bnd);
-
-                    m_grdToSoftMaxInput.ColumnSlice(sz, nbr_wrd).SetValue(softMax);
-
-                    sz += nbr_wrd;
-                }
-
-                m_needRecomputeGradientToSoftmaxInput = false;
-            }
-        }
-
-        virtual void EvaluateThisNode()   //-sum(left_i * log(softmax_i(right)))
-        {
+                    Matrix<ElemType> softMax = m_softMax.ColumnSlice(sz, nbr_wrd);
+
+                    ComputeCEPartialToSoftmaxInputs(softMax, GradientValues(), y_t - lft_bnd);
+
+                    m_grdToSoftMaxInput.ColumnSlice(sz, nbr_wrd).SetValue(softMax);
+
+                    sz += nbr_wrd;
+                }
+
+                m_needRecomputeGradientToSoftmaxInput = false;
+            }
+        }
+
+        virtual void EvaluateThisNode()   //-sum(left_i * log(softmax_i(right)))
+        {
             if (Inputs(0)->FunctionValues().GetDeviceId() != CPUDEVICE)
             {
                 LogicError("ClassBasedCrossEntropyWithSoftmax: evaluatethisnode. the label matrix is not using CPU device. This will make computation slow, even though the label data is probably saved on GPU. Because of the external loop over time with explicit class id retrieved from the label matrix, the computation will be very slow if the label matrix is saved on GPU. However, this is only a constraint for label matrix and other matrices such as data are suggested to reside on GPU. ");
             }
 
-            EvaluateThisNodeS(FunctionValues(), Inputs(0)->FunctionValues(), Inputs(1)->FunctionValues(), Inputs(2)->FunctionValues(),
+            EvaluateThisNodeS(FunctionValues(), Inputs(0)->FunctionValues(), Inputs(1)->FunctionValues(), Inputs(2)->FunctionValues(),
                 Inputs(3)->FunctionValues(), m_logSoftmax, m_softMax, m_clsLogSoftmax, m_clsSoftmax, m_totalNbrWords, this);
-            m_needRecomputeGradientToSoftmaxInput = true;
-        }
-
-        virtual void EvaluateThisNode(const size_t /*timeIdxInSeq*/)
-        {
-            throw std::logic_error("ClassCrossEntropyWithSoftmax node should never be in a loop.");
-        }
-
-        static void EvaluateThisNodeS(Matrix<ElemType>& functionValues, const Matrix<ElemType>& lbls,
-            const Matrix<ElemType>& inputs, const Matrix<ElemType>& input_weight, const Matrix<ElemType>& input_cls_log_post_prob,
-            Matrix<ElemType>& logSoftmax,
+            m_needRecomputeGradientToSoftmaxInput = true;
+        }
+
+        virtual void EvaluateThisNode(const size_t /*timeIdxInSeq*/)
+        {
+            throw std::logic_error("ClassCrossEntropyWithSoftmax node should never be in a loop.");
+        }
+
+        static void EvaluateThisNodeS(Matrix<ElemType>& functionValues, const Matrix<ElemType>& lbls,
+            const Matrix<ElemType>& inputs, const Matrix<ElemType>& input_weight, const Matrix<ElemType>& input_cls_log_post_prob,
+            Matrix<ElemType>& logSoftmax,
             Matrix<ElemType>& softMax, 
             Matrix<ElemType>& clsLogSoftmax, Matrix<ElemType>& clsSoftmax, size_t& totalWords, ClassBasedCrossEntropyWithSoftmaxNode* curNode)
-        {
-            totalWords = 0;
-            size_t nT = lbls.GetNumCols();
-
-            for (size_t t = 0; t < lbls.GetNumCols(); t++)
-            {
-                Matrix<ElemType> lblInfo = lbls.ColumnSlice(t, 1);
-                size_t lft_bnd = (size_t)lblInfo(2, 0);
-                size_t rgt_bnd = (size_t)lblInfo(3, 0);
-                totalWords += (rgt_bnd - lft_bnd);
-            }
-
-            size_t nRow = inputs.GetNumRows();
-
-            size_t sz = totalWords;
-            softMax.Resize(1, sz);
-            logSoftmax.Resize(1, sz);
-            clsLogSoftmax.Resize(input_cls_log_post_prob.GetNumRows(), nT);
-            clsSoftmax.Resize(input_cls_log_post_prob.GetNumRows(), nT);
-
-            clsLogSoftmax = input_cls_log_post_prob;
-            clsLogSoftmax.InplaceLogSoftmax(true); /// 50 x nT
-            clsSoftmax.AssignExpOf(clsLogSoftmax);
-
-            /// loop over time
-            functionValues.SetValue(0);
-            sz = 0;
-            for (size_t t = 0; t < lbls.GetNumCols(); t++)
-            {
-                Matrix<ElemType> lblInfo = lbls.ColumnSlice(t, 1);
-                size_t y_t = (size_t)lblInfo(0, 0);
-                size_t c_t = (size_t)lblInfo(1, 0);
-                size_t lft_bnd = (size_t)lblInfo(2, 0);
-                size_t rgt_bnd = (size_t)lblInfo(3, 0);
-                size_t nbr_wrd = rgt_bnd - lft_bnd;
-
+        {
+            totalWords = 0;
+            size_t nT = lbls.GetNumCols();
+
+            for (size_t t = 0; t < lbls.GetNumCols(); t++)
+            {
+                Matrix<ElemType> lblInfo = lbls.ColumnSlice(t, 1);
+                size_t lft_bnd = (size_t)lblInfo(2, 0);
+                size_t rgt_bnd = (size_t)lblInfo(3, 0);
+                totalWords += (rgt_bnd - lft_bnd);
+            }
+
+            size_t nRow = inputs.GetNumRows();
+
+            size_t sz = totalWords;
+            softMax.Resize(1, sz);
+            logSoftmax.Resize(1, sz);
+            clsLogSoftmax.Resize(input_cls_log_post_prob.GetNumRows(), nT);
+            clsSoftmax.Resize(input_cls_log_post_prob.GetNumRows(), nT);
+
+            clsLogSoftmax = input_cls_log_post_prob;
+            clsLogSoftmax.InplaceLogSoftmax(true); /// 50 x nT
+            clsSoftmax.AssignExpOf(clsLogSoftmax);
+
+            /// loop over time
+            functionValues.SetValue(0);
+            sz = 0;
+            for (size_t t = 0; t < lbls.GetNumCols(); t++)
+            {
+                Matrix<ElemType> lblInfo = lbls.ColumnSlice(t, 1);
+                size_t y_t = (size_t)lblInfo(0, 0);
+                size_t c_t = (size_t)lblInfo(1, 0);
+                size_t lft_bnd = (size_t)lblInfo(2, 0);
+                size_t rgt_bnd = (size_t)lblInfo(3, 0);
+                size_t nbr_wrd = rgt_bnd - lft_bnd;
+
                 if (nbr_wrd == 0)
                 {
                     if (y_t == 0)
@@ -3268,26 +1334,26 @@
                         LogicError("ClassbasedCrossEntropyWithSoftmax::EvaluateThisNodeS label provided but the size of its class is zero. Should never happen. Probably misuse of ClassbasedCrossEntropyWithSoftmax.");
                 }
 
-                /// e.g., 200 x 148
-                Matrix<ElemType> weightForClass = input_weight.ColumnSlice(lft_bnd, nbr_wrd);
-
-                /// W x_t 
-                Matrix<ElemType> softMax_t = softMax.ColumnSlice(sz, nbr_wrd);
-                Matrix<ElemType> logSoftMax_t = logSoftmax.ColumnSlice(sz, nbr_wrd);
-
+                /// e.g., 200 x 148
+                Matrix<ElemType> weightForClass = input_weight.ColumnSlice(lft_bnd, nbr_wrd);
+
+                /// W x_t 
+                Matrix<ElemType> softMax_t = softMax.ColumnSlice(sz, nbr_wrd);
+                Matrix<ElemType> logSoftMax_t = logSoftmax.ColumnSlice(sz, nbr_wrd);
+
                 if (curNode->MaskToZeroWhenLabelAndFeatureMissing(logSoftMax_t, t) == false)
                 {
                     Matrix<ElemType> obs = inputs.ColumnSlice(t, 1);  /// e.g., 200 x 1
                     obs.Reshape(1, nRow);  /// 1 x 200
 
                     logSoftMax_t.AssignProductOf(obs, false, weightForClass, false); /// 1 x 148
-
+
                     // log softmax(W x_t)
                     logSoftMax_t.InplaceLogSoftmax(false); /// 1 x 148
                     softMax_t.SetValue(logSoftMax_t);
                     // softmax(W x_t)
                     softMax_t.InplaceExp();  /// 1 x 148
-
+
                     /// add the word log posterior probability
                     if (y_t < lft_bnd)
                         LogicError("ClassBasedCrossEntropyWithSoftmax::EvaluateThisNodeS : the word index is smaller than its left bound of its class. This could happen because of reader issues. ");
@@ -3295,8 +1361,8 @@
                     size_t idx_in_class = y_t - lft_bnd;
                     Matrix<ElemType>::AddElementToElement(logSoftMax_t, 0, idx_in_class, functionValues, 0, 0);
                 }
-
-                /// add the class log posterior probability
+
+                /// add the class log posterior probability
                 if (curNode->MaskToZeroWhenLabelAndFeatureMissing(clsLogSoftmax, t) == false)
                 {
                     try{
@@ -3308,18 +1374,18 @@
                         throw;
                     }
                 }
-
-                sz += nbr_wrd;
-            }
-
-            functionValues *= (-1);
-
-#if NANCHECK
-            functionValues.HasNan("ClassBasedCrossEntropyWithSoftmax");
-#endif
-        }
-
-        /**
+
+                sz += nbr_wrd;
+            }
+
+            functionValues *= (-1);
+
+#if NANCHECK
+            functionValues.HasNan("ClassBasedCrossEntropyWithSoftmax");
+#endif
+        }
+
+        /**
         reset to error signals to 0 for any elements without labels
         */
         bool MaskToZeroWhenLabelAndFeatureMissing(Matrix<ElemType>& matrixToBeMasked, const size_t t)
@@ -3350,466 +1416,624 @@
         }
 
         /**
-        Inputs: [0] label in dense matrix in [4 x T]
-        the first row is the word index, the second row is the class index, the third row is the first word index of the class
-        the last row is the first word index of the next class
-        [1] hidden layer activity to the node in [hdsize x T]. for a simple rnn, this is the hidden layer activty
-        [2] weight matrix in [hdsize x vocab_size], for speed-up, as per word matrix can be simply obtained as column slice
-        [3] clsprob in dense matrix in [nbr_cls x T]. this input, if applied softmax on, is the posterior probabilty of class given observations
-        */
-        virtual void Validate()
-        {
-            PrintSelfBeforeValidation();
-
-            if (m_children.size() != 4)
-                throw std::logic_error("ClassBasedCrossEntropyWithSoftmaxNode criterion requires four inputs.");
-
-            if (Inputs(0)->OperationName() != InputValue<ElemType>::TypeName())
-                throw std::logic_error("ClassBasedCrossEntropyWithSoftmaxNode criterion requires the first input to be the label.");
-
-            if (!(Inputs(1)->FunctionValues().GetNumRows() == Inputs(2)->FunctionValues().GetNumRows())) // input and matrix can be timed
-            {
-                throw std::logic_error("The Matrix<ElemType>  dimension for observation and weight in the ClassBasedCrossEntropyWithSoftmaxNode operation does not match.");
-            }
-            if (!(Inputs(0)->FunctionValues().GetNumCols() == Inputs(1)->FunctionValues().GetNumCols())) // label and input same obs numbers
-            {
-                throw std::logic_error("The Matrix<ElemType>  dimension for label and observation in the ClassBasedCrossEntropyWithSoftmaxNode operation does not match.");
-            }
-            if (!(Inputs(0)->FunctionValues().GetNumRows() == 4)) // label needs to be 4 rows
-            {
-                throw std::logic_error("The label in the ClassBasedCrossEntropyWithSoftmaxNode operation needs to be 4 rows.");
-            }
-            if (!(Inputs(3)->FunctionValues().GetNumCols() == Inputs(0)->FunctionValues().GetNumCols())) // number of observations
-            {
-                throw std::logic_error("The number of observations in class log post probability and label in the ClassBasedCrossEntropyWithSoftmaxNode operation don't match.");
-            }
-
-            FunctionValues().Resize(1, 1);
-            CopyImageSizeFromInputs();
-
-            m_nbrCls = Inputs(3)->FunctionValues().GetNumRows();
-        }
-
-        virtual void CopyImageSizeFromInputs()
-        {
-            CopyImageSizeFromInput(0, false);
-
-            m_outputChannels = 1;
-            m_outputWidth = 1;
-            m_outputHeight = 1;
-        }
-
-        virtual void AttachInputs(const ComputationNodePtr label, const ComputationNodePtr input,
-            const ComputationNodePtr inputweight, const ComputationNodePtr clsProbBeforeSoftmax)
-        {
-            m_children.resize(4);
-            m_children[0] = label;
-            m_children[1] = input;
-            m_children[2] = inputweight;
-            m_children[3] = clsProbBeforeSoftmax;
-        }
-
-        virtual void MoveMatricesToDevice(const DEVICEID_TYPE deviceId)
-        {
-            ComputationNode<ElemType>::MoveMatricesToDevice(deviceId);
-
-            if (deviceId != AUTOPLACEMATRIX)
-            {
-                if (m_logSoftmax.GetDeviceId() != deviceId)
-                    m_logSoftmax.TransferFromDeviceToDevice(m_logSoftmax.GetDeviceId(), deviceId, true);
-                if (m_softMax.GetDeviceId() != deviceId)
-                    m_softMax.TransferFromDeviceToDevice(m_softMax.GetDeviceId(), deviceId, true);
-                if (m_clsLogSoftmax.GetDeviceId() != deviceId)
-                    m_clsLogSoftmax.TransferFromDeviceToDevice(m_clsLogSoftmax.GetDeviceId(), deviceId, true);
-                if (m_clsSoftmax.GetDeviceId() != deviceId)
-                    m_clsSoftmax.TransferFromDeviceToDevice(m_clsSoftmax.GetDeviceId(), deviceId, true);
-                if (m_grdToSoftMaxInput.GetDeviceId() != deviceId)
-                    m_grdToSoftMaxInput.TransferFromDeviceToDevice(m_grdToSoftMaxInput.GetDeviceId(), deviceId, true);
-            }
-        }
-
-        // copy constructor
-        ClassBasedCrossEntropyWithSoftmaxNode(const ClassBasedCrossEntropyWithSoftmaxNode<ElemType>* node, const std::wstring& newName, const CopyNodeFlags flags)
-            : ComputationNode<ElemType>(node->m_deviceId), m_logSoftmax(node->m_deviceId), m_softMax(node->m_deviceId), m_grdToSoftMaxInput(node->m_deviceId)
-        {
-            node->CopyTo(this, newName, flags);
-        }
-
-        virtual ComputationNodePtr Duplicate(const std::wstring& newName, const CopyNodeFlags flags) const
-        {
-            const std::wstring& name = (newName == L"") ? NodeName() : newName;
-
-            ComputationNodePtr node = new ClassBasedCrossEntropyWithSoftmaxNode<ElemType>(this, name, flags);
-            return node;
-        }
-
+        Inputs: [0] label in dense matrix in [4 x T]
+        the first row is the word index, the second row is the class index, the third row is the first word index of the class
+        the last row is the first word index of the next class
+        [1] hidden layer activity to the node in [hdsize x T]. for a simple rnn, this is the hidden layer activty
+        [2] weight matrix in [hdsize x vocab_size], for speed-up, as per word matrix can be simply obtained as column slice
+        [3] clsprob in dense matrix in [nbr_cls x T]. this input, if applied softmax on, is the posterior probabilty of class given observations
+        */
+        virtual void Validate()
+        {
+            PrintSelfBeforeValidation();
+
+            if (m_children.size() != 4)
+                throw std::logic_error("ClassBasedCrossEntropyWithSoftmaxNode criterion requires four inputs.");
+
+            if (Inputs(0)->OperationName() != InputValue<ElemType>::TypeName())
+                throw std::logic_error("ClassBasedCrossEntropyWithSoftmaxNode criterion requires the first input to be the label.");
+
+            if (!(Inputs(1)->FunctionValues().GetNumRows() == Inputs(2)->FunctionValues().GetNumRows())) // input and matrix can be timed
+            {
+                throw std::logic_error("The Matrix<ElemType>  dimension for observation and weight in the ClassBasedCrossEntropyWithSoftmaxNode operation does not match.");
+            }
+            if (!(Inputs(0)->FunctionValues().GetNumCols() == Inputs(1)->FunctionValues().GetNumCols())) // label and input same obs numbers
+            {
+                throw std::logic_error("The Matrix<ElemType>  dimension for label and observation in the ClassBasedCrossEntropyWithSoftmaxNode operation does not match.");
+            }
+            if (!(Inputs(0)->FunctionValues().GetNumRows() == 4)) // label needs to be 4 rows
+            {
+                throw std::logic_error("The label in the ClassBasedCrossEntropyWithSoftmaxNode operation needs to be 4 rows.");
+            }
+            if (!(Inputs(3)->FunctionValues().GetNumCols() == Inputs(0)->FunctionValues().GetNumCols())) // number of observations
+            {
+                throw std::logic_error("The number of observations in class log post probability and label in the ClassBasedCrossEntropyWithSoftmaxNode operation don't match.");
+            }
+
+            FunctionValues().Resize(1, 1);
+            CopyImageSizeFromInputs();
+
+            m_nbrCls = Inputs(3)->FunctionValues().GetNumRows();
+        }
+
+        virtual void CopyImageSizeFromInputs()
+        {
+            CopyImageSizeFromInput(0, false);
+
+            m_outputChannels = 1;
+            m_outputWidth = 1;
+            m_outputHeight = 1;
+        }
+
+        virtual void AttachInputs(const ComputationNodePtr label, const ComputationNodePtr input,
+            const ComputationNodePtr inputweight, const ComputationNodePtr clsProbBeforeSoftmax)
+        {
+            m_children.resize(4);
+            m_children[0] = label;
+            m_children[1] = input;
+            m_children[2] = inputweight;
+            m_children[3] = clsProbBeforeSoftmax;
+        }
+
+        virtual void MoveMatricesToDevice(const DEVICEID_TYPE deviceId)
+        {
+            ComputationNode<ElemType>::MoveMatricesToDevice(deviceId);
+
+            if (deviceId != AUTOPLACEMATRIX)
+            {
+                if (m_logSoftmax.GetDeviceId() != deviceId)
+                    m_logSoftmax.TransferFromDeviceToDevice(m_logSoftmax.GetDeviceId(), deviceId, true);
+                if (m_softMax.GetDeviceId() != deviceId)
+                    m_softMax.TransferFromDeviceToDevice(m_softMax.GetDeviceId(), deviceId, true);
+                if (m_clsLogSoftmax.GetDeviceId() != deviceId)
+                    m_clsLogSoftmax.TransferFromDeviceToDevice(m_clsLogSoftmax.GetDeviceId(), deviceId, true);
+                if (m_clsSoftmax.GetDeviceId() != deviceId)
+                    m_clsSoftmax.TransferFromDeviceToDevice(m_clsSoftmax.GetDeviceId(), deviceId, true);
+                if (m_grdToSoftMaxInput.GetDeviceId() != deviceId)
+                    m_grdToSoftMaxInput.TransferFromDeviceToDevice(m_grdToSoftMaxInput.GetDeviceId(), deviceId, true);
+            }
+        }
+
+        // copy constructor
+        ClassBasedCrossEntropyWithSoftmaxNode(const ClassBasedCrossEntropyWithSoftmaxNode<ElemType>* node, const std::wstring& newName, const CopyNodeFlags flags)
+            : ComputationNode<ElemType>(node->m_deviceId), m_logSoftmax(node->m_deviceId), m_softMax(node->m_deviceId), m_grdToSoftMaxInput(node->m_deviceId)
+        {
+            node->CopyTo(this, newName, flags);
+        }
+
+        virtual ComputationNodePtr Duplicate(const std::wstring& newName, const CopyNodeFlags flags) const
+        {
+            const std::wstring& name = (newName == L"") ? NodeName() : newName;
+
+            ComputationNodePtr node = new ClassBasedCrossEntropyWithSoftmaxNode<ElemType>(this, name, flags);
+            return node;
+        }
+
+    protected:
+        virtual bool UseCustomizedMultiSeqHandling() { return true; }
+
+    protected:
+        Matrix<ElemType> m_logSoftmax;
+        Matrix<ElemType> m_softMax;
+
+        Matrix<ElemType> m_clsLogSoftmax;
+        Matrix<ElemType> m_clsSoftmax;
+
+        /// gradient of cross entropy with respect to the input of softmax
+        /// a 1 row by \sum_t m_nbrWordsInEachTime[t] vector
+        /// one slice of size m_nbrWordsInEachTime[t] saves the input to softmax for word y_t
+        Matrix<ElemType> m_grdToSoftMaxInput;
+        bool m_needRecomputeGradientToSoftmaxInput;
+
+        size_t           m_nbrCls;
+        size_t           m_totalNbrWords;
+    };
+
+    template class ClassBasedCrossEntropyWithSoftmaxNode<float>;
+    template class ClassBasedCrossEntropyWithSoftmaxNode<double>;
+
+    /**
+        CRF training criterion 
+        It uses forward-backward algorithm within a minibatch to compute statistics for sequence level optimization 
+        This node can serve a base class for other sequence level optimization
+
+        Developed by Kaisheng Yao
+        This node is for replicating results of the following work
+        K. Yao, B. Peng, G. Zweig, D. Yu, X. Li and F. Gao, "Recurrent Conditional Random Fields", NIPS Deep Learning Workshop 2014
+        K. Yao, B. Peng, G. Zweig, D. Yu, X. Li and F. Gao, "Recurrent Conditional Random Fields for Language Understanding", ICASSP 2014 
+        http://research.microsoft.com/pubs/210167/rcrf_v9.pdf
+
+        The forward-backward algorithm follows the derivation in 
+        http://jmlr.org/papers/volume12/collobert11a/collobert11a.pdf
+
+    */
+    template<class ElemType>
+    class CRFNode : public ComputationNode<ElemType>
+    {
+        UsingComputationNodeMembers;
+    
+    private:
+        Matrix<ElemType> mAlpha;
+        Matrix<ElemType> mBeta;
+        Matrix<ElemType> mPostProb;
+
+        int mStartLbl;
+        int mEndLbl;
+
     protected:
         virtual bool UseCustomizedMultiSeqHandling() { return true; }
 
-    protected:
-        Matrix<ElemType> m_logSoftmax;
-        Matrix<ElemType> m_softMax;
-
-        Matrix<ElemType> m_clsLogSoftmax;
-        Matrix<ElemType> m_clsSoftmax;
-
-        /// gradient of cross entropy with respect to the input of softmax
-        /// a 1 row by \sum_t m_nbrWordsInEachTime[t] vector
-        /// one slice of size m_nbrWordsInEachTime[t] saves the input to softmax for word y_t
-        Matrix<ElemType> m_grdToSoftMaxInput;
-        bool m_needRecomputeGradientToSoftmaxInput;
-
-        size_t           m_nbrCls;
-        size_t           m_totalNbrWords;
-    };
-
-    template class ClassBasedCrossEntropyWithSoftmaxNode<float>;
-    template class ClassBasedCrossEntropyWithSoftmaxNode<double>;
-
-    /**
-        CRF training criterion 
-        It uses forward-backward algorithm within a minibatch to compute statistics for sequence level optimization 
-        This node can serve a base class for other sequence level optimization
-
-        Developed by Kaisheng Yao
-        This node is for replicating results of the following work
-        K. Yao, B. Peng, G. Zweig, D. Yu, X. Li and F. Gao, "Recurrent Conditional Random Fields", NIPS Deep Learning Workshop 2014
-        K. Yao, B. Peng, G. Zweig, D. Yu, X. Li and F. Gao, "Recurrent Conditional Random Fields for Language Understanding", ICASSP 2014 
-        http://research.microsoft.com/pubs/210167/rcrf_v9.pdf
-
-        The forward-backward algorithm follows the derivation in 
-        http://jmlr.org/papers/volume12/collobert11a/collobert11a.pdf
-
-    */
-    template<class ElemType>
-    class CRFNode : public ComputationNode<ElemType>
-    {
-        UsingComputationNodeMembers;
-    
-    private:
-        Matrix<ElemType> mAlpha;
-        Matrix<ElemType> mBeta;
-        Matrix<ElemType> mPostProb;
-
-        int mStartLbl;
-        int mEndLbl;
-
-    protected:
-        virtual bool UseCustomizedMultiSeqHandling() { return true; }
-
-    public:
-        CRFNode(const DEVICEID_TYPE deviceId = AUTOPLACEMATRIX, const std::wstring name = L"")
-            : ComputationNode<ElemType>(deviceId), mAlpha(deviceId), mBeta(deviceId), mPostProb(deviceId)
-        {
-            m_nodeName = (name == L"" ? CreateUniqNodeName() : name);
-            m_deviceId = deviceId;
-            MoveMatricesToDevice(deviceId);
-            InitRecurrentNode();
-        }
-
-        CRFNode(File& fstream, const size_t modelVersion, const DEVICEID_TYPE deviceId = AUTOPLACEMATRIX, const std::wstring name = L"")
-            : ComputationNode<ElemType>(deviceId), mAlpha(deviceId), mBeta(deviceId), mPostProb(deviceId)
-        {
-            m_nodeName = (name == L"" ? CreateUniqNodeName() : name);
-            LoadFromFile(fstream, modelVersion, deviceId);
-        }
-
-        virtual const std::wstring OperationName() const { return TypeName(); }
-        static const std::wstring TypeName() { return L"CRF"; }
-
-        /// compute posterior probability of label y at position t
-        virtual void EvaluateThisNode()
-        {
-            size_t nrow = Inputs(0)->FunctionValues().GetNumRows();
-            size_t ncol = Inputs(0)->FunctionValues().GetNumCols();
-
-            mAlpha.Resize(nrow, ncol);
-            mBeta.Resize(nrow, ncol);
-            mPostProb.Resize(nrow, ncol);
-
-            FunctionValues().SetValue(0.0);
-            Matrix<ElemType> funcVal = FunctionValues();
-
-            size_t nstep = ncol / m_samplesInRecurrentStep;
-            for (size_t i = 0; i < m_samplesInRecurrentStep; i++)
-            {
-                Matrix<ElemType> postProbSlice = mPostProb.ColumnSlice(i * nstep, nstep);
-                Matrix<ElemType> alphaSlice = mAlpha.ColumnSlice(i * nstep, nstep);
-                Matrix<ElemType> betaSlice = mBeta.ColumnSlice(i * nstep, nstep);
-                Matrix<ElemType> labelSlice = Inputs(0)->FunctionValues().ColumnSlice(i * nstep, nstep);
-                Matrix<ElemType> posScoreSlice = Inputs(1)->FunctionValues().ColumnSlice(i * nstep, nstep);
-
-                EvaluateThisNodeS(postProbSlice,
-                    alphaSlice,
-                    betaSlice,
-                    funcVal,
-                    labelSlice, 
-                    posScoreSlice,
-                    Inputs(2)->FunctionValues(),
-                    mStartLbl, mEndLbl);
-
-                FunctionValues() += funcVal;
-            }
-        }
-
-        virtual void ComputeInputPartial(const size_t inputIndex)  //scaled by 2*number of colmns (samples) in the Matrix<ElemType>
-        {
-            if (inputIndex != 1 && inputIndex != 2)
-                throw std::invalid_argument("CRFNode only takes with respect to input and weight.");
-
-            if (inputIndex == 1)
-                ErrorSignalToPostitionDependentNode(GradientValues(), Inputs(0)->FunctionValues(),
-                mPostProb, Inputs(inputIndex)->GradientValues());
-            else if (inputIndex == 2)
-            {
-                size_t ncol = mAlpha.GetNumCols();
-                size_t nstep = ncol / m_samplesInRecurrentStep;
-                assert(Inputs(inputIndex)->GradientValues().GetNumElements() > 0);
-                for (size_t i = 0; i < m_samplesInRecurrentStep; i++)
-                {
-                    ErrorSignalToTransitionNode(
-                        Inputs(0)->FunctionValues().ColumnSlice(i * nstep, nstep),
-                        mAlpha.ColumnSlice(i * nstep, nstep),
-                        mBeta.ColumnSlice(i * nstep, nstep),
-                        Inputs(inputIndex)->FunctionValues(),
-                        Inputs(inputIndex)->GradientValues(),
-                        mStartLbl, 1);
-                }
-            }
-            else
-                return;
-        }
-
-        static void ErrorSignalToPostitionDependentNode(const Matrix<ElemType>& gradientValues, const Matrix<ElemType>& labls, const Matrix<ElemType>& postProb, Matrix<ElemType>& grd)
-        {
-            Matrix<ElemType>::AddScaledDifference(gradientValues, postProb, labls, grd);
-        }
-
-        static void ErrorSignalToTransitionNode(
-            const Matrix<ElemType>& labls, const Matrix<ElemType>& alpha, const Matrix<ElemType>& beta,
-            const Matrix<ElemType>& pair_scores, Matrix<ElemType>& grd,
-            const int startLbl, const size_t shift = 1)
-        {
-            TransGrdCompute(labls,
-                alpha,
-                beta,
-                pair_scores,
-                grd,
-                startLbl, shift);
-        }
-
-        /// compute forward backward algorithm
-        static void EvaluateThisNodeS(Matrix<ElemType>& postprob, Matrix<ElemType>& alpha, Matrix<ElemType>& beta, Matrix<ElemType>& functionValues, const Matrix<ElemType>& lbls, const Matrix<ElemType>& pos_scores, const Matrix<ElemType>& pair_scores, int& firstLbl, int& lastLbl, const int iStep = 1)
-        {
-            /// to-do, each slice is for one sentence
-            /// to-do, number of slices correspond to number of frames 
-            /// this implementation only supports one sentence per minibatch
-
-            int nObs = lbls.GetNumCols();
-
-            /// change to other values so can support multiple sentences in each minibatch
-            assert(iStep == 1);
-            ForwardCompute(alpha, lbls, pos_scores, pair_scores);
-            BackwardCompute(alpha, beta, functionValues, lbls, pos_scores, pair_scores, iStep);
-            PostProbCompute(postprob, alpha, beta);
-
-            firstLbl = -1;
-            for (int ik = 0; ik < lbls.GetNumRows(); ik++)
-            if (lbls(ik, 0) != 0){
-                firstLbl = ik; break;
-            }
-
-            lastLbl = -1;
-            for (int ik = 0; ik < lbls.GetNumRows(); ik++)
-            if (lbls(ik, nObs - 1) != 0){
-                lastLbl = ik; break;
-            }
-
-            functionValues.AssignInnerProductOfMatrices(lbls, pos_scores);
-
-            Matrix<ElemType> a = alpha.ColumnSlice(nObs - 1, 1);
-            ElemType fAlpha;
-            fAlpha = a.LogAddSumOfElements();
-
-            /// transition score
-            ElemType tscore = 0;
-            for (int t = 0; t < nObs - 1; t++){
-                int i = -1;
-                for (int ik = 0; ik < lbls.GetNumRows(); ik++)
-                if (lbls(ik, t) != 0){
-                    i = ik; break;
-                }
-                int j = -1;
-                for (int ik = 0; ik < lbls.GetNumRows(); ik++)
-                if (lbls(ik, t + 1) != 0){
-                    j = ik; break;
-                }
-                tscore += pair_scores(j, i);
-            }
-            tscore += functionValues.Get00Element();  /// correct path score
-            tscore -= fAlpha;  /// reduced by the scores from all paths
-            functionValues.SetValue(tscore);
-
-            functionValues *= (-1);
-        }
-
-        /// compute forward backward algorithm
-        static void ForwardCompute(Matrix<ElemType>& alpha,
-            const Matrix<ElemType>& lbls,
-            const Matrix<ElemType>& pos_scores, const Matrix<ElemType>& pair_scores)
-        {
-            /// to-do, shift more than 1 to support muliple sentences per minibatch
-            int iNumPos = lbls.GetNumCols();
-            int iNumLab = lbls.GetNumRows();
-
-            int firstLbl = -1;
-            for (int ik = 0; ik < lbls.GetNumRows(); ik++)
-            if (lbls(ik, 0) != 0){
-                firstLbl = ik; break;
-            }
-
-            /// need to have 
-            alpha.Resize(iNumLab, iNumPos);
-
-            for (int t = 0; t < iNumPos; t++)
-            {
-                for (int k = 0; k < iNumLab; k++)
-                {
-                    ElemType fTmp = (ElemType)LZERO;
-                    for (int j = 0; j < iNumLab; j++)
-                    {
-                        ElemType fAlpha = (j == firstLbl) ? (ElemType) 0.0 : (ElemType)LZERO;
-                        if (t > 0)
-                            fAlpha = alpha(j, t - 1);
-                        fTmp = alpha.LogAdd(fTmp, fAlpha + pair_scores(k, j));
-                    }
-                    fTmp += pos_scores(k, t);  /// include position dependent score
-                    alpha(k, t) = fTmp;
-                }
-            }
-        }
-
-        /// compute backward algorithm
-        static void BackwardCompute( const Matrix<ElemType>& alpha, Matrix<ElemType>& beta,
-            Matrix<ElemType>& functionValues, const Matrix<ElemType>& lbls,
-            const Matrix<ElemType>& pos_scores, const Matrix<ElemType>& pair_scores, const int shift = 1)
-        {
-            assert(shift == 1);
-
-            alpha.RCRFBackwardCompute(alpha, beta, functionValues, lbls, pos_scores, pair_scores, shift);
-        }
-
-        static void TransGrdCompute(const Matrix<ElemType>& lbls,
-            const Matrix<ElemType>&   alpha,
-            const Matrix<ElemType>& beta,
-            const Matrix<ElemType>& pair_scores,
-            Matrix<ElemType>& grd,
-            const int startLbl,
-            const int shift = 1)
-        {
-            assert(shift == 1);
-
-            alpha.RCRFTransGrdCompute(lbls,
-                alpha,
-                beta,
-                pair_scores,
-                grd,
-                startLbl, shift);
-        }
-
-        /// compute forward backward algorithm
-        static void PostProbCompute(Matrix<ElemType>& postprob, const Matrix<ElemType>& alpha, const Matrix<ElemType>& beta)
-        {
-            int iNumPos = alpha.GetNumCols();
-            int iNumLab = alpha.GetNumRows();
-
-            postprob.Resize(iNumLab, iNumPos);
-            postprob.SetValue(beta);
-            postprob.InplaceExp();
-        }
-
-        virtual void Validate()
-        {
-            PrintSelfBeforeValidation();
-
-            if (m_children.size() != 3)
-                throw std::logic_error("CRFNode requires three inputs.");
-
-            if (!(Inputs(1)->FunctionValues().GetNumRows() == Inputs(2)->FunctionValues().GetNumRows() &&  // position dependent and pair scores have same number of labels
-                Inputs(0)->FunctionValues().GetNumRows() == Inputs(1)->FunctionValues().GetNumRows() &&
-                Inputs(0)->FunctionValues().GetNumCols() == Inputs(1)->FunctionValues().GetNumCols() && // position dependent and pair scores have the same observation numbers
-                Inputs(2)->FunctionValues().GetNumCols() == Inputs(2)->FunctionValues().GetNumRows()))
-            {
-                throw std::logic_error("The Matrix<ElemType>  dimension in the CRFNode operation does not match.");
-            }
-
-            FunctionValues().Resize(1, 1);
-            CopyImageSizeFromInputs();
-        }
-
-        virtual void CopyImageSizeFromInputs()
-        {
-            CopyImageSizeFromInput(0, false);
-
-            m_outputChannels = 1;
-            m_outputWidth = 1;
-            m_outputHeight = 1;
-        }
-
-        /// label : output label vector of [0:T-1]
-        /// position_dependent_score : score from position dependent node,
-        /// in the R-CRF case, it is the RNN output score before softmax
-        /// transition score : score from the transition node, 
-        /// in the R-CRF case, it is the transition probability between labels
-        virtual void AttachInputs(const ComputationNodePtr label,
-            const ComputationNodePtr position_dependent_score,
-            const ComputationNodePtr transition_score)
-        {
-            m_children.resize(3);
-            m_children[0] = label;
-            m_children[1] = position_dependent_score;
-            m_children[2] = transition_score;
-        }
-
-        virtual void MoveMatricesToDevice(const short deviceId)
-        {
-            ComputationNode<ElemType>::MoveMatricesToDevice(deviceId);
-        }
-
-        virtual void CopyTo(const ComputationNodePtr nodeP, const std::wstring& newName, const CopyNodeFlags flags) const
-        {
-            ComputationNode<ElemType>::CopyTo(nodeP, newName, flags);
-            CRFNode<ElemType>* node = (CRFNode<ElemType>*) nodeP;
-
-            if (flags & CopyNodeFlags::copyNodeValue)
-            {
-                node->mAlpha = mAlpha;
-                node->mBeta= mBeta;
-                node->mPostProb = mPostProb;
-
-                node->mStartLbl = mStartLbl;
-                node->mEndLbl = mEndLbl;
-            }
-
-        }
-
-        // copy constructor
-        CRFNode(const CRFNode<ElemType>* node, const std::wstring& newName, const CopyNodeFlags flags)
-            : ComputationNode<ElemType>(node->m_deviceId), mAlpha(node->m_deviceId), mBeta(node->m_deviceId), mPostProb(node->m_deviceId)
-        {
-            node->CopyTo(this, newName, flags);
-        }
-
-        virtual ComputationNodePtr Duplicate(const std::wstring& newName, const CopyNodeFlags flags) const
-        {
-            const std::wstring& name = (newName == L"") ? NodeName() : newName;
-
-            ComputationNodePtr node = new CRFNode<ElemType>(this, name, flags);
-            return node;
-        }
-
-    };
-
-
-}}}
->>>>>>> a7c5de7b
+    public:
+        CRFNode(const DEVICEID_TYPE deviceId = AUTOPLACEMATRIX, const std::wstring name = L"")
+            : ComputationNode<ElemType>(deviceId), mAlpha(deviceId), mBeta(deviceId), mPostProb(deviceId)
+        {
+            m_nodeName = (name == L"" ? CreateUniqNodeName() : name);
+            m_deviceId = deviceId;
+            MoveMatricesToDevice(deviceId);
+            InitRecurrentNode();
+        }
+
+        CRFNode(File& fstream, const size_t modelVersion, const DEVICEID_TYPE deviceId = AUTOPLACEMATRIX, const std::wstring name = L"")
+            : ComputationNode<ElemType>(deviceId), mAlpha(deviceId), mBeta(deviceId), mPostProb(deviceId)
+        {
+            m_nodeName = (name == L"" ? CreateUniqNodeName() : name);
+            LoadFromFile(fstream, modelVersion, deviceId);
+        }
+
+        virtual const std::wstring OperationName() const { return TypeName(); }
+        static const std::wstring TypeName() { return L"CRF"; }
+
+        /// compute posterior probability of label y at position t
+        virtual void EvaluateThisNode()
+        {
+            size_t nrow = Inputs(0)->FunctionValues().GetNumRows();
+            size_t ncol = Inputs(0)->FunctionValues().GetNumCols();
+
+            mAlpha.Resize(nrow, ncol);
+            mBeta.Resize(nrow, ncol);
+            mPostProb.Resize(nrow, ncol);
+
+            FunctionValues().SetValue(0.0);
+            Matrix<ElemType> funcVal = FunctionValues();
+
+            size_t nstep = ncol / m_samplesInRecurrentStep;
+            for (size_t i = 0; i < m_samplesInRecurrentStep; i++)
+            {
+                Matrix<ElemType> postProbSlice = mPostProb.ColumnSlice(i * nstep, nstep);
+                Matrix<ElemType> alphaSlice = mAlpha.ColumnSlice(i * nstep, nstep);
+                Matrix<ElemType> betaSlice = mBeta.ColumnSlice(i * nstep, nstep);
+                Matrix<ElemType> labelSlice = Inputs(0)->FunctionValues().ColumnSlice(i * nstep, nstep);
+                Matrix<ElemType> posScoreSlice = Inputs(1)->FunctionValues().ColumnSlice(i * nstep, nstep);
+
+                EvaluateThisNodeS(postProbSlice,
+                    alphaSlice,
+                    betaSlice,
+                    funcVal,
+                    labelSlice, 
+                    posScoreSlice,
+                    Inputs(2)->FunctionValues(),
+                    mStartLbl, mEndLbl);
+
+                FunctionValues() += funcVal;
+            }
+        }
+
+        virtual void ComputeInputPartial(const size_t inputIndex)  //scaled by 2*number of colmns (samples) in the Matrix<ElemType>
+        {
+            if (inputIndex != 1 && inputIndex != 2)
+                throw std::invalid_argument("CRFNode only takes with respect to input and weight.");
+
+            if (inputIndex == 1)
+                ErrorSignalToPostitionDependentNode(GradientValues(), Inputs(0)->FunctionValues(),
+                mPostProb, Inputs(inputIndex)->GradientValues());
+            else if (inputIndex == 2)
+            {
+                size_t ncol = mAlpha.GetNumCols();
+                size_t nstep = ncol / m_samplesInRecurrentStep;
+                assert(Inputs(inputIndex)->GradientValues().GetNumElements() > 0);
+                for (size_t i = 0; i < m_samplesInRecurrentStep; i++)
+                {
+                    ErrorSignalToTransitionNode(
+                        Inputs(0)->FunctionValues().ColumnSlice(i * nstep, nstep),
+                        mAlpha.ColumnSlice(i * nstep, nstep),
+                        mBeta.ColumnSlice(i * nstep, nstep),
+                        Inputs(inputIndex)->FunctionValues(),
+                        Inputs(inputIndex)->GradientValues(),
+                        mStartLbl, 1);
+                }
+            }
+            else
+                return;
+        }
+
+        static void ErrorSignalToPostitionDependentNode(const Matrix<ElemType>& gradientValues, const Matrix<ElemType>& labls, const Matrix<ElemType>& postProb, Matrix<ElemType>& grd)
+        {
+            Matrix<ElemType>::AddScaledDifference(gradientValues, postProb, labls, grd);
+        }
+
+        static void ErrorSignalToTransitionNode(
+            const Matrix<ElemType>& labls, const Matrix<ElemType>& alpha, const Matrix<ElemType>& beta,
+            const Matrix<ElemType>& pair_scores, Matrix<ElemType>& grd,
+            const int startLbl, const size_t shift = 1)
+        {
+            TransGrdCompute(labls,
+                alpha,
+                beta,
+                pair_scores,
+                grd,
+                startLbl, shift);
+        }
+
+        /// compute forward backward algorithm
+        static void EvaluateThisNodeS(Matrix<ElemType>& postprob, Matrix<ElemType>& alpha, Matrix<ElemType>& beta, Matrix<ElemType>& functionValues, const Matrix<ElemType>& lbls, const Matrix<ElemType>& pos_scores, const Matrix<ElemType>& pair_scores, int& firstLbl, int& lastLbl, const int iStep = 1)
+        {
+            /// to-do, each slice is for one sentence
+            /// to-do, number of slices correspond to number of frames 
+            /// this implementation only supports one sentence per minibatch
+
+            int nObs = lbls.GetNumCols();
+
+            /// change to other values so can support multiple sentences in each minibatch
+            assert(iStep == 1);
+            ForwardCompute(alpha, lbls, pos_scores, pair_scores);
+            BackwardCompute(alpha, beta, functionValues, lbls, pos_scores, pair_scores, iStep);
+            PostProbCompute(postprob, alpha, beta);
+
+            firstLbl = -1;
+            for (int ik = 0; ik < lbls.GetNumRows(); ik++)
+            if (lbls(ik, 0) != 0){
+                firstLbl = ik; break;
+            }
+
+            lastLbl = -1;
+            for (int ik = 0; ik < lbls.GetNumRows(); ik++)
+            if (lbls(ik, nObs - 1) != 0){
+                lastLbl = ik; break;
+            }
+
+            functionValues.AssignInnerProductOfMatrices(lbls, pos_scores);
+
+            Matrix<ElemType> a = alpha.ColumnSlice(nObs - 1, 1);
+            ElemType fAlpha;
+            fAlpha = a.LogAddSumOfElements();
+
+            /// transition score
+            ElemType tscore = 0;
+            for (int t = 0; t < nObs - 1; t++){
+                int i = -1;
+                for (int ik = 0; ik < lbls.GetNumRows(); ik++)
+                if (lbls(ik, t) != 0){
+                    i = ik; break;
+                }
+                int j = -1;
+                for (int ik = 0; ik < lbls.GetNumRows(); ik++)
+                if (lbls(ik, t + 1) != 0){
+                    j = ik; break;
+                }
+                tscore += pair_scores(j, i);
+            }
+            tscore += functionValues.Get00Element();  /// correct path score
+            tscore -= fAlpha;  /// reduced by the scores from all paths
+            functionValues.SetValue(tscore);
+
+            functionValues *= (-1);
+        }
+
+        /// compute forward backward algorithm
+        static void ForwardCompute(Matrix<ElemType>& alpha,
+            const Matrix<ElemType>& lbls,
+            const Matrix<ElemType>& pos_scores, const Matrix<ElemType>& pair_scores)
+        {
+            /// to-do, shift more than 1 to support muliple sentences per minibatch
+            int iNumPos = lbls.GetNumCols();
+            int iNumLab = lbls.GetNumRows();
+
+            int firstLbl = -1;
+            for (int ik = 0; ik < lbls.GetNumRows(); ik++)
+            if (lbls(ik, 0) != 0){
+                firstLbl = ik; break;
+            }
+
+            /// need to have 
+            alpha.Resize(iNumLab, iNumPos);
+
+            for (int t = 0; t < iNumPos; t++)
+            {
+                for (int k = 0; k < iNumLab; k++)
+                {
+                    ElemType fTmp = (ElemType)LZERO;
+                    for (int j = 0; j < iNumLab; j++)
+                    {
+                        ElemType fAlpha = (j == firstLbl) ? (ElemType) 0.0 : (ElemType)LZERO;
+                        if (t > 0)
+                            fAlpha = alpha(j, t - 1);
+                        fTmp = alpha.LogAdd(fTmp, fAlpha + pair_scores(k, j));
+                    }
+                    fTmp += pos_scores(k, t);  /// include position dependent score
+                    alpha(k, t) = fTmp;
+                }
+            }
+        }
+
+        /// compute backward algorithm
+        static void BackwardCompute( const Matrix<ElemType>& alpha, Matrix<ElemType>& beta,
+            Matrix<ElemType>& functionValues, const Matrix<ElemType>& lbls,
+            const Matrix<ElemType>& pos_scores, const Matrix<ElemType>& pair_scores, const int shift = 1)
+        {
+            assert(shift == 1);
+
+            alpha.RCRFBackwardCompute(alpha, beta, functionValues, lbls, pos_scores, pair_scores, shift);
+        }
+
+        static void TransGrdCompute(const Matrix<ElemType>& lbls,
+            const Matrix<ElemType>&   alpha,
+            const Matrix<ElemType>& beta,
+            const Matrix<ElemType>& pair_scores,
+            Matrix<ElemType>& grd,
+            const int startLbl,
+            const int shift = 1)
+        {
+            assert(shift == 1);
+
+            alpha.RCRFTransGrdCompute(lbls,
+                alpha,
+                beta,
+                pair_scores,
+                grd,
+                startLbl, shift);
+        }
+
+        /// compute forward backward algorithm
+        static void PostProbCompute(Matrix<ElemType>& postprob, const Matrix<ElemType>& alpha, const Matrix<ElemType>& beta)
+        {
+            int iNumPos = alpha.GetNumCols();
+            int iNumLab = alpha.GetNumRows();
+
+            postprob.Resize(iNumLab, iNumPos);
+            postprob.SetValue(beta);
+            postprob.InplaceExp();
+        }
+
+        virtual void Validate()
+        {
+            PrintSelfBeforeValidation();
+
+            if (m_children.size() != 3)
+                throw std::logic_error("CRFNode requires three inputs.");
+
+            if (!(Inputs(1)->FunctionValues().GetNumRows() == Inputs(2)->FunctionValues().GetNumRows() &&  // position dependent and pair scores have same number of labels
+                Inputs(0)->FunctionValues().GetNumRows() == Inputs(1)->FunctionValues().GetNumRows() &&
+                Inputs(0)->FunctionValues().GetNumCols() == Inputs(1)->FunctionValues().GetNumCols() && // position dependent and pair scores have the same observation numbers
+                Inputs(2)->FunctionValues().GetNumCols() == Inputs(2)->FunctionValues().GetNumRows()))
+            {
+                throw std::logic_error("The Matrix<ElemType>  dimension in the CRFNode operation does not match.");
+            }
+
+            FunctionValues().Resize(1, 1);
+            CopyImageSizeFromInputs();
+        }
+
+        virtual void CopyImageSizeFromInputs()
+        {
+            CopyImageSizeFromInput(0, false);
+
+            m_outputChannels = 1;
+            m_outputWidth = 1;
+            m_outputHeight = 1;
+        }
+
+        /// label : output label vector of [0:T-1]
+        /// position_dependent_score : score from position dependent node,
+        /// in the R-CRF case, it is the RNN output score before softmax
+        /// transition score : score from the transition node, 
+        /// in the R-CRF case, it is the transition probability between labels
+        virtual void AttachInputs(const ComputationNodePtr label,
+            const ComputationNodePtr position_dependent_score,
+            const ComputationNodePtr transition_score)
+        {
+            m_children.resize(3);
+            m_children[0] = label;
+            m_children[1] = position_dependent_score;
+            m_children[2] = transition_score;
+        }
+
+        virtual void MoveMatricesToDevice(const short deviceId)
+        {
+            ComputationNode<ElemType>::MoveMatricesToDevice(deviceId);
+        }
+
+        virtual void CopyTo(const ComputationNodePtr nodeP, const std::wstring& newName, const CopyNodeFlags flags) const
+        {
+            ComputationNode<ElemType>::CopyTo(nodeP, newName, flags);
+            CRFNode<ElemType>* node = (CRFNode<ElemType>*) nodeP;
+
+            if (flags & CopyNodeFlags::copyNodeValue)
+            {
+                node->mAlpha = mAlpha;
+                node->mBeta= mBeta;
+                node->mPostProb = mPostProb;
+
+                node->mStartLbl = mStartLbl;
+                node->mEndLbl = mEndLbl;
+            }
+
+        }
+
+        // copy constructor
+        CRFNode(const CRFNode<ElemType>* node, const std::wstring& newName, const CopyNodeFlags flags)
+            : ComputationNode<ElemType>(node->m_deviceId), mAlpha(node->m_deviceId), mBeta(node->m_deviceId), mPostProb(node->m_deviceId)
+        {
+            node->CopyTo(this, newName, flags);
+        }
+
+        virtual ComputationNodePtr Duplicate(const std::wstring& newName, const CopyNodeFlags flags) const
+        {
+            const std::wstring& name = (newName == L"") ? NodeName() : newName;
+
+            ComputationNodePtr node = new CRFNode<ElemType>(this, name, flags);
+            return node;
+        }
+
+    };
+
+    // This training criterion node needs derivatives and objectives to be
+    // computed out of the node. Derivatives and objectives will be fed to the
+    // node as input features. It has 3 inputs:
+    // 1. feature node that feeds objectives
+    // 2. feature node that feeds derivatives
+    // 3. neural network output
+    //
+    // This node is useful in sequence training for speech recognition, so that
+    // we can separate lattice computation (which may rely other softwares, such
+    // as Kaldi) with the neural network training.
+    template<class ElemType>
+    class DummyCriterionNode : public ComputationNode<ElemType>
+    {
+        UsingComputationNodeMembers;
+    public:
+        DummyCriterionNode(const DEVICEID_TYPE deviceId=AUTOPLACEMATRIX, const std::wstring name = L"")  
+            : ComputationNode<ElemType>(deviceId)
+        {
+            m_nodeName = (name == L""? CreateUniqNodeName() : name);
+            m_deviceId = deviceId;
+            //- MoveMatricesToDevice(deviceId);
+            InitRecurrentNode();
+        }
+
+        DummyCriterionNode(File& fstream, const size_t modelVersion, const DEVICEID_TYPE deviceId=AUTOPLACEMATRIX, const std::wstring name = L"")
+            : ComputationNode<ElemType>(deviceId)
+        {
+            m_nodeName = (name == L""? CreateUniqNodeName() : name);
+            LoadFromFile(fstream, modelVersion, deviceId);
+        }
+
+        virtual const std::wstring OperationName() const {return TypeName();}
+        static const std::wstring TypeName() {return L"DummyCriterion";} 
+
+        virtual void ComputeInputPartial(const size_t inputIndex)
+        {
+            if (inputIndex > 2)
+                throw std::invalid_argument("DummyCriterionNode only takes three inputs.");
+
+            if (inputIndex == 0)
+            {
+                throw std::logic_error("DummyCriterionNode: derivatives with respect to objective features are not necessary, not implemented yet.\n");
+            }
+            else if (inputIndex == 1)
+            {
+                throw std::logic_error("DummyCriterionNode: derivatives with respect to derivative features are not necessary, not implemented yet.\n");
+            }
+            else
+            {
+                ComputeInputPartialThree(Inputs(1)->FunctionValues(), Inputs(inputIndex)->GradientValues(), GradientValues());
+            }
+        }
+
+        virtual void ComputeInputPartial(const size_t /*inputIndex*/, const size_t /*timeIdxInSeq*/) 
+        {
+            throw std::logic_error("DummyCriterionNode node should never be in a loop.");
+        }
+
+        static void WINAPI ComputeInputPartialThree(const Matrix<ElemType>& inputFunctionValues1,
+            Matrix<ElemType>& inputGradientValues, const Matrix<ElemType>& gradientValues)  
+        {
+            Matrix<ElemType>::ScaleAndAdd(gradientValues.Get00Element(), inputFunctionValues1, inputGradientValues);
+        }
+
+        virtual void EvaluateThisNode()
+        {
+            EvaluateThisNodeS(FunctionValues(), Inputs(0)->FunctionValues());
+        }
+
+        virtual void EvaluateThisNode(const size_t /*timeIdxInSeq*/) 
+        {
+            throw std::logic_error("DummyCriterionNode should never be in a loop.");
+        }
+
+        static void WINAPI EvaluateThisNodeS(Matrix<ElemType>& functionValues, const Matrix<ElemType>& inputFunctionValues0)  
+        {
+            if (inputFunctionValues0.GetNumRows() != 1 || inputFunctionValues0.GetNumCols() != 1)
+            {
+                throw std::logic_error("DummyCriterionNode expects first input has dimension (1, 1).\n");
+            }
+            functionValues.Resize(1, 1);
+            functionValues.SetValue(inputFunctionValues0.Get00Element());
+#if NANCHECK
+            functionValues.HasNan("DummyCriterionNode");
+#endif
+        }
+
+        virtual void Validate()
+        {
+            PrintSelfBeforeValidation();
+
+            if (m_children.size() != 3) 
+                throw std::logic_error("DummyCriterionNode criterion requires three inputs.");
+
+            if (Inputs(0)->OperationName() != L"InputValue")
+                throw std::logic_error("DummyCriterionNode criterion requires the first input to be computed objectives.");
+
+            if (Inputs(0)->OperationName() != L"InputValue")
+                throw std::logic_error("DummyCriterionNode criterion requires the first input to be computed derivatives.");
+
+            if (Inputs(0)->FunctionValues().GetNumRows() != 1)
+                throw std::logic_error("DummyCriterionNode criterion requires the first input to have dimension 1.");
+
+            if (Inputs(0)->FunctionValues().GetNumElements() == 0 || Inputs(1)->FunctionValues().GetNumElements() == 0 || Inputs(2)->FunctionValues().GetNumElements() == 0)
+                throw std::logic_error("DummyCriterionNode operation: one of the operants has 0 element.");
+
+            if (Inputs(1)->FunctionValues().GetNumRows() != Inputs(2)->FunctionValues().GetNumRows())
+                throw std::logic_error("The Matrix dimension in the DummyCriterionNode operation does not match.");
+
+            if (Inputs(1)->FunctionValues().GetNumCols() != Inputs(2)->FunctionValues().GetNumCols())
+                Inputs(1)->FunctionValues().Resize(Inputs(1)->FunctionValues().GetNumRows(), Inputs(2)->FunctionValues().GetNumCols()); 
+
+            FunctionValues().Resize(1,1);
+            CopyImageSizeFromInputs(); 
+        }
+
+        virtual void CopyImageSizeFromInputs()
+        {
+            CopyImageSizeFromInput(0, false);
+
+            m_outputChannels = 1;
+            m_outputWidth = 1;
+            m_outputHeight = 1;        
+        }
+
+        virtual void AttachInputs(const ComputationNodePtr objectives, const ComputationNodePtr derivatives, ComputationNodePtr prediction) 
+        {
+            m_children.resize(3);
+            m_children[0] = objectives;
+            m_children[1] = derivatives;
+            m_children[2] = prediction;
+        }
+
+        virtual void CopyTo(const ComputationNodePtr nodeP, const std::wstring& newName, const CopyNodeFlags flags) const
+        {
+            ComputationNode<ElemType>::CopyTo(nodeP, newName, flags);
+            DummyCriterionNode<ElemType>* node = (DummyCriterionNode<ElemType>*) nodeP;
+        }
+
+        // copy constructor
+        DummyCriterionNode(const DummyCriterionNode<ElemType>* node, const std::wstring& newName, const CopyNodeFlags flags)
+            : ComputationNode<ElemType>(node->m_deviceId)
+        {
+            node->CopyTo(this, newName, flags);
+        }
+
+        virtual ComputationNodePtr Duplicate(const std::wstring& newName, const CopyNodeFlags flags) const
+        {
+            const std::wstring& name = (newName == L"") ? NodeName() : newName;
+                
+            ComputationNodePtr node = new DummyCriterionNode<ElemType>(this, name, flags);
+            return node;
+        }
+
+    };
+
+    template class DummyCriterionNode<float>; 
+    template class DummyCriterionNode<double>;
+
+
+}}}