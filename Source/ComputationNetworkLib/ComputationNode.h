//
// Copyright (c) Microsoft. All rights reserved.
// Licensed under the MIT license. See LICENSE.md file in the project root for full license information.
//
#pragma once

#include "Basics.h"
#include "Matrix.h"
#include "TensorView.h"
#include "ScriptableObjects.h"
#include "Sequences.h"
#include "TensorShape.h"
#include "MatrixPool.h"
#include "ComputationEnvironment.h"

#include <unordered_set>
#include <map>
#include <string>
#include <vector>
#include <stdexcept>
#include <list>
#include <memory>
#include <algorithm>
#include <assert.h>
#include <atomic>



#define DEFAULT_HIDDEN_ACTIVATION 0.1

#pragma warning(disable : 4267) // conversion from size_t to int or other types

// version number to control how to read and write
#define CNTK_MODEL_VERSION_1 1
#define CNTK_MODEL_VERSION_2 2
#define CNTK_MODEL_VERSION_3 3
<<<<<<< HEAD
#define CNTK_MODEL_VERSION_4 4   // PastValue
#define CNTK_MODEL_VERSION_5 5   // ND convolution and pooling
#define CNTK_MODEL_VERSION_6 6   // batch-norm blending
#define CNTK_MODEL_VERSION_7 7   // ElemType tag in model file
#define CNTK_MODEL_VERSION_8 8   // DynamicAxis for inputs
#define CNTK_MODEL_VERSION_9 9   // transpose flag in ConvolutionNode to support deconvolution
#define CNTK_MODEL_VERSION_10 10 // learning-rate multiplier for input nodes
#define CNTK_MODEL_VERSION_11 11 // dynamic axis name for where nodes
#define CNTK_MODEL_VERSION_12 12 // Times() m_inputRank to support parameter-rank inference
#define CNTK_MODEL_VERSION_13 13 // batch norm: switch running inverse std deviation -> variance, MB count -> samplesSeen; CuDNN v5
#define CNTK_MODEL_VERSION_14 14 // axis parameter in OptimizedRNNStackNode
#define CURRENT_CNTK_MODEL_VERSION CNTK_MODEL_VERSION_14
=======
#define CNTK_MODEL_VERSION_4 4 // PastValue
#define CNTK_MODEL_VERSION_5 5 // ND convolution and pooling
#define CNTK_MODEL_VERSION_6 6 // Batch norm blending
#define CNTK_MODEL_VERSION_7 7 // ElemType tag in model file
#define CNTK_MODEL_VERSION_8 8 // DynamicAxis for inputs
#define CNTK_MODEL_VERSION_9 9 // Transpose flag in ConvolutionNode to support deconvolution.
#define CURRENT_CNTK_MODEL_VERSION CNTK_MODEL_VERSION_9

>>>>>>> ea17b476
extern bool g_shareNodeValueMatrices;

// helper mode for debugging
// If TRACK_GAP_NANS is defined then initialize layout gaps to NaN and do NaN checks. Also do detailed logging of node computations.
// #define TRACK_GAP_NANS
// TODO: Make this a trace option, e.g. enabled by the ComputeEnvironment.

namespace Microsoft { namespace MSR { namespace CNTK {

enum CopyNodeFlags // flags to be passed to the CopyTo() function
{
    copyNodeValue          = 1, // copy everything except for the input links
    copyNodeInputLinks     = 2, // copy over input links
    copyNodeAll            = 3, // copy everything
    copyNodeAcrossNetworks = 4  // allow a cross network child copy
};

#pragma region base computation class

// =======================================================================
// IComputationNode -- set of methods that are to be implemented (or optionally overridable) by node implementations.
// =======================================================================

class ComputationNodeBase;
struct /*interface*/ IComputationNode
{
    typedef shared_ptr<ComputationNodeBase> ComputationNodeBasePtr;

    // --- these must be implemented by each node

    virtual ComputationNodeBase* NewThis(DEVICEID_TYPE deviceId, const wstring& name) const = 0;
    // TODO: OperationName calls static TypeName which does not match the actual type names in that the 'Node' is missing.
    virtual const std::wstring OperationName() const = 0;
#define OperationNameOf(T) (T<float>::TypeName()) // convenience macro

    virtual void UpdateFunctionMBSize() = 0; // recalculate our column dimensions from MBLayout. Override to update temps.

    virtual void BeginForwardProp() = 0;             // called beforefirst iteration step of ForwardProp()
    virtual void ForwardProp(const FrameRange&) = 0; // forward prop for one minibatch
    virtual void EndForwardProp() = 0;               // called after last iteration step of ForwardProp()

    virtual void BeginBackprop() = 0;                                        // called before first iteration step of ComputeGradient()
    virtual void BackpropTo(const size_t inputIndex, const FrameRange&) = 0; // backprop gradient into one of the inputs
    virtual void EndBackprop() = 0;                                          // called after last iteration step of ComputeGradient()

    // --- this is meant to be overridden by ControlFlowNodes

    virtual void Backprop(const FrameRange& fr, bool childrenInThisLoop, bool childrenInOuterLoop) = 0;

    // --- optional overrides that add functionality

    // Any override must call Base version as well.
    // Default implementations are in ComputationNodeBase or ComputationNode<ElemType>.

    virtual void Validate(bool isFinalValidationPass) = 0; // main base validation function
    virtual void Save(File& fstream) const = 0;
    virtual void Load(File& /*fstream*/, size_t /*modelVersion*/) = 0;
    virtual void CopyTo(ComputationNodeBasePtr node, const std::wstring& newName, const CopyNodeFlags flags) const = 0;

    virtual void RequestMatricesBeforeForwardProp(MatrixPool& matrixPool) = 0; // request matrices needed to do node function value evaluation
    virtual void ReleaseMatricesAfterForwardProp(MatrixPool& matrixPool) = 0;  // release temp matrices that are only used by forward computation. Don't release matrices that need to be used in the gradient computation
    virtual void AllocateGradientMatricesForInputs(MatrixPool& matrixPool) = 0;
    virtual void RequestMatricesBeforeBackprop(MatrixPool& matrixPool) = 0; // request matrices that are needed for gradient computation
    virtual void ReleaseMatricesAfterBackprop(MatrixPool& matrixPool) = 0;  // release gradient and temp matrices that no longer needed after all the children's gradients are computed.

    // --- optional overrides that describe a feature or property of the node

    virtual bool RequiresPreCompute() const = 0; // return true if the node's value should be computed before the normal training. e.g., mean and invStd of input features.

    // --- optional overrides for more informative logging

    virtual std::string FormatOperationPrototype(const std::string& extraArgs) const = 0; // format the operation into a "prototype" (listing dimensions and parameters)
    virtual void DumpNodeInfo(const bool /*printValues*/, const bool /*printMetadata*/, File& fstream) const = 0;

protected:
    virtual ~IComputationNode()
    {
    }
};

// =======================================================================
//  Interface for stateful node (e.g., DelayNodeBase) and definition of state
//  This interface allows to Export and Import state from elsewhere, e.g. for sub-minibatching.
// =======================================================================

class INodeState : public std::enable_shared_from_this<INodeState> { public: virtual ~INodeState() { } };

struct /*interface*/ IStatefulNode
{
    typedef std::shared_ptr<INodeState> NodeStatePtr;
    virtual NodeStatePtr ExportState() = 0;
    virtual void ImportState(const NodeStatePtr& state) = 0;
};
typedef IStatefulNode::NodeStatePtr NodeStatePtr;

// =======================================================================
// ComputationNetworkOwnedNodeState -- class to collect ComputationNode members that are really owned by ComputationNetwork
// These members are only to be set, changed, and read by ComputationNetwork code.
// =======================================================================

class ComputationNetwork;
struct ComputationNetworkOwnedNodeState
{
    friend class ComputationNetwork;

    ComputationNetworkOwnedNodeState()
        : m_needsGradient(false), m_valueSharable(true)
    {
        PurgeStateForFormingRecurrentLoops();
        m_isPartOfLoop = false;
    }

    void CopyTo(ComputationNetworkOwnedNodeState& other) const
    {
        other.m_isPartOfLoop                  = m_isPartOfLoop;
        other.m_needsGradient                 = m_needsGradient;
        other.m_valueSharable                 = m_valueSharable;
        other.m_traceNodeValueReal            = m_traceNodeValueReal;
        other.m_traceNodeValueAsCategoryLabel = m_traceNodeValueAsCategoryLabel;
        other.m_traceNodeValueSparse          = m_traceNodeValueSparse;
        other.m_traceNodeValueUpToDim         = m_traceNodeValueUpToDim;
        other.m_traceNodeValueUpToT           = m_traceNodeValueUpToT;
    }

    bool IsPartOfLoop() const { return m_isPartOfLoop; }

    virtual void MarkValueNonSharable() { m_valueSharable = false; }
    virtual void MarkValueSharable() { m_valueSharable = true; }
    bool IsValueSharable() const { return m_valueSharable; }

    // tracing flags
    // Enable to print the value of the function-value matrix in somewhat readable format.
    // These are public since you are meant to set these flags manually in the debugger or temporarily poke into them from code as needed.
    bool m_traceNodeValueReal = false;
    bool m_traceNodeValueAsCategoryLabel = false;
    bool m_traceNodeValueSparse = false;
    size_t m_traceNodeValueUpToDim = 3; // 3 should be enough to see simple patterns such as all values are identical or out of range
    size_t m_traceNodeValueUpToT = 8;   // 8 time steps fit comfortably into a normal-sized console
    void EnableNodeTracing(bool asReal, bool asCategoryLabel, bool asSparse) { m_traceNodeValueReal = asReal; m_traceNodeValueAsCategoryLabel = asCategoryLabel; m_traceNodeValueSparse = asSparse; }

protected:                // TODO: should be fully encapsulated here
    bool m_needsGradient; // true if this node or any children need a gradient to be computed (for own consumption or propagation to somewhere in the child tree)

    bool m_valueSharable; // a flag is needed for memory share.
                          // If it is false (e.g., LearnableParameters/InputValue and those nodes are solely induced by LearnableParameters),
                          // it will never be released to memory pool
private:
    bool m_isPartOfLoop; // true if this loop is part of a recurrent loop

protected:
    // owned by FormRecurrentLoops() and stuff it calls, only used from inside there (FormRecurrentLoops() calls PurgeStateForFormingRecurrentLoops() at its end to make that super-clear)
    void PurgeStateForFormingRecurrentLoops()
    {
        m_loopId = -1;
        m_visitedOrder = -1;
        m_numNonDelayedParentsInLoop = 0;
        m_visited = false;
        m_index = -1;
        m_minIndex = -1;
        m_inStack = false;
    }

    int m_loopId;       // index into m_allSEQNodes array, for use by reordering operation only
    int m_visitedOrder; // remembers order in which nodes were visited by EnumerateNodes(), but gets updated
    bool m_visited;     // note: also used by ValidateSubNetwork()
    int m_numNonDelayedParentsInLoop;
    // only used inside DetermineSCCs():
    int m_index;    // index denoting order in which nodes were visited in DetermineSCCs()
    int m_minIndex; // min of m_index over all nodes within a single loop
    bool m_inStack;
};

// =======================================================================
// TimeStamp -- helper class to manage a "time stamp" (unique value) of a computation result to avoid recomputation
// =======================================================================

class TimeStamp
{
public:
    TimeStamp()
    {
        ResetEvalTimeStamp();
    }
    void CopyTo(TimeStamp& other) const
    {
        other.m_evalTimeStamp = m_evalTimeStamp;
    }
    void ResetEvalTimeStamp()
    {
        m_evalTimeStamp = s_timeStampCounter;
    }
    void SetEvalTimeStampOutdatedWrtAll()
    {
        m_evalTimeStamp = 0;
    }
    int64_t GetEvalTimeStamp() const
    {
        return m_evalTimeStamp;
    }

    // create a new unique time stamp
    void BumpEvalTimeStamp()
    {
        m_evalTimeStamp = CreateUniqId();
    }

    bool IsOlderThan(const TimeStamp& other) const
    {
        // the difference is taken to take into account numeric overflow (which really should never happen for a 64-bit integer... but hey, it's free!)
        return GetEvalTimeStamp() - other.GetEvalTimeStamp() < 0;
    }

    int64_t CreateUniqId() const
    {
        return atomic_fetch_add(&s_timeStampCounter, (unsigned long long int) 1);
    }

private:
    static atomic_ullong s_timeStampCounter;
    int64_t m_evalTimeStamp; // this is used to reduce unnecessary recomputation when a different node in the model is reevaluated
};

// =======================================================================
// ComputationNodeBase -- abstract base class for all computation nodes
// =======================================================================

class ComputationNodeBase : public IComputationNode,
                            public /*protected*/ ComputationNetworkOwnedNodeState, // TODO: figure the 'protected' business out, somehow the 'friend' thing does not work
                            public TimeStamp,                                      // for time-stamp management
                            public ScriptableObjects::ComputationNodeObject,
                            public ScriptableObjects::WithTags,
                            public ScriptableObjects::HasName,
                            public ScriptableObjects::HasToString,
                            public ScriptableObjects::CustomConfigRecord, // make members accessible as BS expressions
                            public std::enable_shared_from_this<ComputationNodeBase>
{
    // note: enable_shared_from_this<> allows to create a shared_ptr from a raw pointer to this that is correctly aware of all other shared_ptrs (same ref count)
public:
    typedef shared_ptr<ComputationNodeBase> ComputationNodeBasePtr;

    // -----------------------------------------------------------------------
    // constructors, copying, (de-)serialization
    // -----------------------------------------------------------------------

    ComputationNodeBase(DEVICEID_TYPE deviceId, const wstring& name) :
        m_deviceId(deviceId), m_outputNeededDuringBackprop(true), m_learningRateMultiplier(0),
        m_gradientInitialized(false), m_nodeName(name == L"" ? CreateUniqNodeName() : name)
    {
        // TODO: should m_learningRateMultiplier be set to 0? Or should every node have a way to add its own say on the learning rate for all its inputs?
<<<<<<< HEAD
        // we store a unique numeric number for every node that is constructed, as a debugging aid
        static size_t uniqueNumericId = 0;
        m_uniqueNumericId = uniqueNumericId++;
    }

=======
   }
>>>>>>> ea17b476
    virtual ~ComputationNodeBase()
    {
    }

    virtual void CopyTo(ComputationNodeBasePtr node, const std::wstring& newName, const CopyNodeFlags flags) const
    {
        if (OperationName() != node->OperationName())
            RuntimeError("Cannot copy from one node type to another node type");
        if (flags & CopyNodeFlags::copyNodeInputLinks)
        {
            node->m_inputs = m_inputs;
        }
        if (flags & CopyNodeFlags::copyNodeValue)
        {
            node->m_deviceId = m_deviceId;
            node->m_learningRateMultiplier = m_learningRateMultiplier;
            node->m_nodeName = newName;

            node->m_sampleLayout = m_sampleLayout;

            ComputationNetworkOwnedNodeState::CopyTo(*node);
            TimeStamp::CopyTo(*node);
        }
        node->ClearConfigMemberCache();
    }

    virtual ComputationNodeBasePtr Duplicate(const std::wstring& newName = L"", const CopyNodeFlags flags = CopyNodeFlags::copyNodeAll) const = 0;   // (called on here implemented by ComputationNode<ElemType>

    virtual void Load(File& /*fstream*/, size_t /*modelVersion*/)
    {
        // it is assumed that OperationName and NodeName have already been consumed
        // base class has nothing else to load
    }

    virtual void Save(File& /*fstream*/) const
    {
        // it is assumed that OperationName and NodeName have already been saved
        // base class has nothing else to save
    }

    std::wstring CreateUniqNodeName() const
    {
#ifdef USE_GUID_AS_NAME
        UUID uuid;
        ZeroMemory(&uuid, sizeof(UUID));
        std::wstring name;

        UuidCreate(&uuid);
        WCHAR* szUuid = nullptr;
        if (UuidToStringW(&uuid, (RPC_WSTR*) &szUuid) != RPC_S_OK)
            RuntimeError("Failed to craete unique node name.");
        else
        {
            name = szUuid;
            RpcStringFreeW((RPC_WSTR*) &szUuid);
        }
#else
        int64_t id = CreateUniqId();
        std::wstring base = L"AutoName";
        std::wstringstream sstm;
        sstm << base.c_str() << id;
        std::wstring name = sstm.str();
//msra::strfun::wstrprintf name(L"%s%d", L"AutoName", id);
#endif

        return name;
    }

    // -----------------------------------------------------------------------
    // dimensions of the value held by this node
    // -----------------------------------------------------------------------

    // The value of a node is a tensor in one of two variants:
    //
    //  - single matrix, vector, tensor
    //     - m_sampleLayout contains the shape. Accessed through GetSampleLayout().
    //     - m_pMBLayout is null
    //  - minibatch data
    //     - consists of many samples which are all tensors of m_sampleLayout
    //     - adds two additional tensor dimensions, time step and parallel sequence
    //       These change for each minibatch and are unknown during validation.
    //     - m_sampleLayout is the tensor shape of the samples
    //     - m_pMBLayout defines the number of time steps and parallel sequences (="tensor shape" of the minibatch)
    //       Accessed through GetMBLayout(); test for through HasMBLayout().
    //
    // The values can be accessed in three ways:
    //
    //  - as a tensor
    //     - GetTensorShape() forms the joint tensor that incorporates both m_sampleLayout and, if present, m_pMBLayout
    //        - Elementwise tensor operations operate on these.
    //        - If no MBLayout is present in one of multiple elementwise operands, it will be interpreted as a one-sample minibatch that broadcasts to all samples.
    //     - learnable parameters hold tensors that are not minibatches
    //  - as a sample matrix
    //     - many nodes do not care about the specific sample-tensor dimensions
    //     - but may care about selecting a single time step out of a minibatch
    //     - minibatch: each matrix column contains a sample tensor flattened, with one column per time step and parallel sequence
    //     - tensor: one column containing the sample tensor flattened
    //     - GetSampleMatrixNumRows(), GetSampleMatrixNumCols()
    //  - as a Matrix reference
    //     - actual object is a 2D tensor without MB Layout
    //     - ValueAsMatrix(), GradientAsMatrix() returns tensor as a 2D Matrix object
    //     - nodes that do this are: TimesNode, DiagTimesNode, ConvolutionNode, NoiseContrastiveEstimationNode, ClassBasedCrossEntropyWithSoftmaxNode, TransposeDimensionsNode, DiagonalNode
    //
    // How values are stored:
    //
    //  - minibatch: Matrix of columns, where each column is a sample
    //  - tensor: Matrix where column dimension contains all but the first dimension
    //     - This only matters for sparse matrices, which cannot easily be Reshaped().
    //       For those, we keep the underlying storage identical to the semantic meaning.

    // accessor to sample layout
    const TensorShape& GetSampleLayout() const { return m_sampleLayout; }
    bool HasSampleLayout() const { return m_sampleLayout.GetRank() != 1; } // does it have a layout that is not just a vector?
    const TensorShape& GetInputSampleLayout(const size_t index) const { return m_inputs[index]->GetSampleLayout(); }

    // interpretation as sample matrix (each column is a sample, individual sample tensor dimensions do not matter for the operation)
    size_t GetSampleMatrixNumRows() const
    {
        return m_sampleLayout.GetNumElements();
    }
    size_t GetSampleMatrixNumCols() const
    {
        if (HasMBLayout())
            return GetMBLayout()->GetNumCols();
        else
            return 1; // no layout: treat as 1-sample minibatch that is meant to broadcast
    }
    // determine if we are the output of an op over 'other', whether that would be a reduction, so that we need to mask
    bool ReducesInTimeWrt(const ComputationNodeBasePtr& other) const
    {
        return GetSampleMatrixNumCols() < other->GetSampleMatrixNumCols();
    }

    // interpretation as a Matrix reference
private:
    void CheckTensorIsMatrix() const
    {
        if (HasMBLayout())
            LogicError("%ls: Minibatch data cannot be interpreted as a single 2D tensor.", NodeDescription().c_str());

        bool notFlattenableTo2D = false;
        for (size_t i = 2; i < m_sampleLayout.GetRank(); ++i)
        {
            if (!m_sampleLayout.CanFlatten(i))
            {
                notFlattenableTo2D = true;
                break;
            }
        }

        if (m_sampleLayout.GetRank() < 1 || ((m_sampleLayout.GetRank() > 2) && notFlattenableTo2D)) // note: scalars are not stored as tensors of rank 0, but rather as 1-dim vectors. TODO: clean this up some day
            LogicError("%ls: Sample [%s] is not a column vector or matrix (1D or 2D tensor).", NodeDescription().c_str(), string(m_sampleLayout).c_str());
    }
public:
    size_t GetAsMatrixNumRows() const
    {
        CheckTensorIsMatrix();
        return m_sampleLayout[0];
    }
    size_t GetAsMatrixNumCols() const
    {
        CheckTensorIsMatrix();
        auto flattenedLayout = m_sampleLayout;
        if (flattenedLayout.GetRank() > 2)
            flattenedLayout.FlattenTo2DInPlace(1, "GetAsMatrixNumCols()");

        return flattenedLayout.GetRank() > 1 ? flattenedLayout[1] : 1; // a column vector is also a Matrix
    }

    // setting/updating the dimensions of the node
    // The MBLayout must be set first, and 'isMinibatch' will be checked against it.
    void SetDims(const TensorShape& sampleLayout, bool isMinibatch)
    {
        if (HasMBLayout() != isMinibatch)
            LogicError("%ls: SetDims: MBLayout must be set first, before calling this function.", NodeDescription().c_str());
        m_sampleLayout = sampleLayout;
    }
    // copy dimensions (rows, cols, sample layout) from another node
    void SetDims(const ComputationNodeBasePtr& node)
    {
        SetDims(node->GetSampleLayout(), node->HasMBLayout());
    }

    // the following two are only for legacy testing code; don't use this
    void SetDims1(size_t rows, size_t cols) { SetDims(TensorShape(rows, cols), false); }
    size_t GetNumCols1() const { return GetSampleMatrixNumCols(); } // dummy

    // checking the dimensions of the node
    virtual void NotifyFunctionValuesMBSizeModified() = 0;
    void VerifyDims(const TensorShape& shape, bool isMinibatch)
    {
        if (m_sampleLayout.GetDims() != shape.GetDims() || HasMBLayout() != isMinibatch)
        {
            LogicError("%ls: VerifyDims: Expected a %s of [%s], but it is a %s of [%s]",
                       NodeDescription().c_str(),
                       isMinibatch ? "minibatch" : "tensor", string(shape).c_str(),
                       HasMBLayout() ? "minibatch" : "tensor", string(m_sampleLayout).c_str());
        }
    }
    virtual void VerifyDims(ComputationNodeBasePtr node)
    {
        VerifyDims(node->GetSampleLayout(), node->HasMBLayout());
    }

    // MBLayout (minibatch structure)
    void LinkToMBLayout(MBLayoutPtr pMBLayout)
    {
        m_pMBLayout = pMBLayout;
    }
    const MBLayoutPtr& GetMBLayout() const { return m_pMBLayout; }
    bool HasMBLayout() const { return !!m_pMBLayout; }

    // for logging: get the string fragment for displaying the dimension
    std::wstring GetMBLayoutAxisString() const
    {
        if (!HasMBLayout())
            return L"";
        const wstring& axisName = GetMBLayout()->GetAxisName();
        if (axisName.empty())
            return L" x *";
        else
            return L" x " + axisName;
    }

protected: public: // ...the following should be protected, but nodes inquire about their children, requiring public access

    size_t GetNumParallelSequences() const
    {
#if 1
        if (!m_pMBLayout) // TODO: temporary workaround to Check_t() calls which call this. TODO: Delete the first arg from Check_t() after memshare merge.
            return SIZE_MAX;
#endif
        return m_pMBLayout->GetNumParallelSequences();
    }

    // get our current number of time steps for this node
    // This inquires the MB layout.
    size_t GetNumTimeSteps() const
    {
        if (!m_pMBLayout)
            LogicError("%ls: GetNumTimeSteps: invalid to call on a node without MB layout", NodeDescription().c_str()); // since it has no notion of time
        return m_pMBLayout->GetNumTimeSteps();
    }

public:

    // forming the actual tensor that describes the full object
    TensorShape GetTensorShape(size_t rank) const;

protected:

    size_t DetermineElementwiseTensorRank() const;                          // determine tensor rank when considering all inputs with padding

public:

    TensorShape GetTensorSliceFor(size_t rank, const FrameRange& fr) const; // form tensor shape of the slice referenced by FrameRange. Public since nodes may call it for their inputs.
    TensorShape GetOneSampleTensorSliceFor(size_t rank, const FrameRange& fr) const; // same but 'fr' refers to a single column, and result will not have seq/time axes

    // -----------------------------------------------------------------------
    // inputs
    // -----------------------------------------------------------------------

    // access an input
    const ComputationNodeBasePtr& Input(size_t index) const { return m_inputs[index]; }

    // access all inputs (use this for range-based for loops)
    const std::vector<ComputationNodeBasePtr>& GetInputs() const { return m_inputs; }
    const size_t GetNumInputs() const { return m_inputs.size(); }
    bool IsLeaf() const { return GetNumInputs() == 0; }

    // attaching/detaching inputs
    virtual void AttachInputs(const std::vector<ComputationNodeBasePtr>& inputs) = 0;

    // Note: This function is used to break cyclic references.
    virtual void DetachInputs()
    {
        ClearConfigMemberCache(); // cached config may also hold pointers, must clear, too
        m_inputs.clear();
    }

    virtual void SetInput(const size_t childIndex, const ComputationNodeBasePtr& node) = 0;

    // helper for the factory function for ComputationNodes
    static vector<ComputationNodeBasePtr> GetInputsFromConfig(const ScriptableObjects::IConfigRecordPtr configp)
    {
        return GetInputsFromConfig(configp, L"inputs");
    }

    static vector<ComputationNodeBasePtr> GetInputsFromConfig(const ScriptableObjects::IConfigRecordPtr configp, const std::wstring& property)
    {
        vector<ComputationNodeBasePtr> inputs;
        const auto* inputsArg = configp->Find(property);
        if (inputsArg)
        {
            if (inputsArg->Is<ComputationNodeBase>()) // single arg
                inputs.push_back(*inputsArg);
            else // a whole vector
            {
                ScriptableObjects::ConfigArrayPtr inputsArray = *inputsArg;
                const auto range = inputsArray->GetIndexBeginEnd();
                for (int i = range.first; i < range.second; i++) // pull them. This will resolve all of them.
                    inputs.push_back(inputsArray->At(i, [](const wstring&) { LogicError("GetInputs: out of bounds index while iterating??"); }));
            }
        }
        return inputs;
    }

    // -----------------------------------------------------------------------
    // accessors
    // -----------------------------------------------------------------------

    DEVICEID_TYPE GetDeviceId() const { return m_deviceId; }

    // helper to access to element(0,0) without having to type-cast
    virtual double Get00Element() const = 0;
    virtual MatrixBasePtr ValuePtr() const = 0; // for use in readers that pass the agnostic object around
    virtual MatrixBasePtr GradientPtr() const = 0; // for use in readers that pass the agnostic object around

    // TODO: two sets of functions, choose one
    const std::wstring& NodeName() const { return m_nodeName; }
    std::wstring GetName() const { return m_nodeName; }
    void SetNodeName(const std::wstring& nodeName) { m_nodeName = nodeName; }
    /*HasName::*/ void SetName(const std::wstring& newName) override // also for use by ExperimentalNetworkBuilder
    {
        ClearConfigMemberCache();
        m_nodeName = newName;
        //fprintf(stderr, "Node --> %ls : %ls\n", NodeName().c_str(), OperationName().c_str()), fflush(stderr);
    }

    bool NeedsGradient() const { return m_needsGradient; }

    void SetLearningRateMultiplier(float f)
    {
        if (f < 0)
            InvalidArgument("%ls: LearningRateMultiplier should be non-negative. You are tring to set it to %f.", NodeDescription().c_str(), f);
        m_learningRateMultiplier = f;
    }
    float GetLearningRateMultiplier() const { return m_learningRateMultiplier; }
    bool IsParameterUpdateRequired() const { return m_learningRateMultiplier > 0; }

    // return true if the node's value should be computed before the normal training. e.g., mean and invStd of input features.
    virtual bool /*IComputationNode::*/ RequiresPreCompute() const { return false; }

    const ComputationEnvironment& Environment() const
    {
        if (!m_environment)
            LogicError("Environment: No environment has been set.");
        return *m_environment;
    }
    ComputationEnvironmentPtr GetEnvironmentPtr() const { return m_environment; }
    void SetEnvironment(ComputationEnvironmentPtr environment) { m_environment = environment; }
    virtual std::set<std::pair<const MatrixBase*, std::wstring>> GetMatrixInfo() const = 0; // to be defined by <ElemType> version
<<<<<<< HEAD
=======


>>>>>>> ea17b476
    const NetworkInformation& NetworkInfo() const
    {
        if (!m_networkInfo)
            LogicError("NetworkInformation: No network info has been set!");
        return *m_networkInfo;
    }
    NetworkInformationPtr GetNetworkInfoPtr() const { return m_networkInfo; }
    void SetNetworkInfo(NetworkInformationPtr networkInfo) { m_networkInfo = networkInfo; }
<<<<<<< HEAD
=======

>>>>>>> ea17b476

    // -----------------------------------------------------------------------
    // validation
    // -----------------------------------------------------------------------

    // This is overridden by every node. This base class just checks for unconnected and empty inputs. Overrides must call their base version first.
    virtual void Validate(bool isFinalValidationPass) // main base validation function
    {
        // check for NULL pointers
        for (size_t i = 0; i < m_inputs.size(); i++)
        {
            if (!m_inputs[i])
                RuntimeError("%ls: Validate: Input [%d] is empty (NULL, not connected).", NodeDescription().c_str(), (int)i);
        }
        // check for empty inputs
        if (isFinalValidationPass)
        {
            for (const auto& child : m_inputs)
                if (child->GetSampleMatrixNumRows() == 0)
                    RuntimeError("%ls: input %ls %ls has 0 elements.", NodeDescription().c_str(), child->NodeName().c_str(), child->OperationName().c_str());
        }
    }

protected:

    // helper functions for common cases
    void ValidateUnaryMap(bool isFinalValidationPass);
    void ValidateUnaryReduce(bool isFinalValidationPass);
    void ValidateInferBinaryInputDims();
    void ValidateInferNaryInputDims(size_t numInputs);
    void ValidateBinaryZip(bool isFinalValidationPass, bool allowBroadcast);
    void ValidateBinaryReduce(bool isFinalValidationPass);
    void ValidateNaryZip(bool isFinalValidationPass, bool allowBroadcast, size_t numInputs);
    void ValidateMBLayout(const ComputationNodeBasePtr which, const ComputationNodeBasePtr vsWhich) const;
    void InferMBLayoutFromInputsForStandardCase(bool isFinalValidationPass);
    virtual void ValidateInferInputDimsFrom(const TensorShape&) = 0;    // (implemented by ComputationNode<ElemType>)

public:

    // -----------------------------------------------------------------------
    // forward prop, backprop
    // -----------------------------------------------------------------------

    virtual void /*IComputationNode::*/ BeginForwardProp() override // called before first iteration step of ForwardProp()
    {
#ifdef TRACK_GAP_NANS
        fprintf(stderr, "BeginForwardProp: %ls %ls operation [%s]\n", NodeName().c_str(), OperationName().c_str(), std::string(GetTensorShape(DetermineElementwiseTensorRank())).c_str());
#endif
    }
    virtual void /*IComputationNode::*/ EndForwardProp() override // called after last iteration step of ForwardProp()
    {
#ifdef TRACK_GAP_NANS
        fprintf(stderr, "EndForwardProp: %ls %ls operation\n", NodeName().c_str(), OperationName().c_str());
#endif
    }
    virtual void /*IComputationNode::*/ BeginBackprop() override // called before first iteration step of ComputeGradient()
    {
#ifdef TRACK_GAP_NANS
        fprintf(stderr, "BeginBackprop: %ls %ls operation\n", NodeName().c_str(), OperationName().c_str());
#endif
    }
    virtual void /*IComputationNode::*/ EndBackprop() override // called after last iteration step of ComputeGradient()
    {
#ifdef TRACK_GAP_NANS
        fprintf(stderr, "EndBackprop: %ls %ls operation\n", NodeName().c_str(), OperationName().c_str());
#endif
    }


    // check whether a node is out of date w.r.t. its children, for lazy evaluation
    // If this returns true, node must be evaluated to update m_value.
    // This is virtual because it is overridden by traversal nodes, which would check all their nodes' inputs.
    virtual bool IsOutOfDateWrtInputs() const
    {
        for (const auto & input : GetInputs())
            if (!input->IsOlderThan(*this))
                return true;
        // Note: This ^^ must also return true when time stamps are the same, for an unknown reason (possibly an initialization condition). We should track this down some day.
        return false;
    }

    // reset gradients of a node's inputs
    // This really only clears the lazy-init flags (LazyZeroGradient() actually clears the values lazily).
    void /*ComputationNodeBase::*/ ZeroGradientsOfInputs()
    {
        for (size_t i = 0; i < m_inputs.size(); i++)
            Input(i)->m_gradientInitialized = false;
    }

    // -----------------------------------------------------------------------
    // masking
    // -----------------------------------------------------------------------

    // overridden by <ElemType> variant only
    virtual void MaskMissingValueColumnsToZero(const FrameRange&) = 0;
    virtual void MaskMissingGradientColumnsToZero(const FrameRange&) = 0;
    virtual void InvalidateMissingValueColumns(const FrameRange&) = 0;
    virtual void InvalidateMissingGradientColumns(const FrameRange&) = 0;

    // -----------------------------------------------------------------------
    // memory sharing
    // -----------------------------------------------------------------------

    // Is the output value of the computation node needed for computing
    // gradients of any of the input nodes
    // Base-class version makes conservative assumption that it is. Override if not.
    virtual bool OutputUsedInComputingInputNodesGradients() const { return true; }

    // Is the output value of the specified  input node needed for computing
    // gradients of any of the input nodes
    // Base-class version makes conservative assumption that it is. Override if not.
    virtual bool InputUsedInComputingInputNodesGradients(size_t /*childIndex*/) const { return true; }

    void SetOutputNeededDuringBackprop(bool f) { m_outputNeededDuringBackprop = f; }
    bool IsOutputNeededDuringBackprop() const { return !g_shareNodeValueMatrices || m_outputNeededDuringBackprop; }

    // -----------------------------------------------------------------------
    // helpers for network traversal
    // -----------------------------------------------------------------------

    // determine enumeration order for everything needed to evaluate this node (and its children)
    // This creates a list such that children are evaluated before their parents.
    // If !forForwardProp then the order will be reversed, suitable for backprop.
    // TODO: This should be a method of ComputationNetwork, not ComputationNode.
    static std::list<ComputationNodeBasePtr> EnumerateNodes(const std::vector<ComputationNodeBasePtr>& allRoots)
    {
        std::list<ComputationNodeBasePtr> nodes;
        std::unordered_set<ComputationNodeBasePtr> visited;

        for (const auto& root : allRoots)
            root->EnumerateNodesRec(visited, nodes); // call into the recursive portion of this function below

        return nodes;
    }

    // and a version that does it for only one root 'this'
    std::list<ComputationNodeBasePtr> EnumerateNodes() /*const*/
    {
        return EnumerateNodes(std::vector<ComputationNodeBasePtr>{shared_from_this()});
    }

private:
    // Recursive part of EnumerateNodes().
    void EnumerateNodesRec(std::unordered_set<ComputationNodeBasePtr>& visited, std::list<ComputationNodeBasePtr>& result) /*const*/ // const not working due to shared_from_this()
    {
        if (visited.find(shared_from_this()) == visited.end()) // do not include a node twice
        {
            visited.insert(shared_from_this()); // have visited tagged here to avoid infinite loop over children, children's children, etc

            // children first for function evaluation
            for (int i = 0; i < m_inputs.size(); i++)
                if (m_inputs[i])
                    m_inputs[i]->EnumerateNodesRec(visited, result);

            // now that all children are in list before us, put ourselves
            result.push_back(shared_from_this());
        }
    }

public:
    // -----------------------------------------------------------------------
    // scripting integration
    // -----------------------------------------------------------------------

    // pretend to be a ConfigRecord
    void /*CustomConfigRecord::*/ LazyCreateConfigMember(const std::wstring& id) const override;
    std::vector<std::wstring> /*IConfigRecord::*/ GetMemberIds() const override;

    // -----------------------------------------------------------------------
    // miscellaneous
    // -----------------------------------------------------------------------

    // casting helpers
    template <typename N>
    N* As()
    {
        auto p = dynamic_cast<N*>(this);
        if (!p)
            LogicError("%ls: Attempted to type-cast node to %s, which is not possible.", NodeDescription().c_str(), typeid(N).name());
        return p;
    }
    template <typename N>
    bool Is()
    {
        return dynamic_cast<N*>(this) != nullptr;
    }

    virtual bool UnitTest() { return true; }

    // implemented by ComputationNode<ElemType>
    // for debugging purpose
    virtual void PrintSelf(bool printMatrices = false) const = 0;

    // called in validation loop right before Validate()
    virtual std::string /*IComputationNode::*/ FormatOperationPrototype(const std::string& extraArgs) const;

    // helper for topology plot: enumerate arcs that can be reached starting from the current node's children
    typedef std::pair<ComputationNodeBasePtr, ComputationNodeBasePtr> ComputationArc;
    // TODO: This should be a method of ComputationNetwork, not ComputationNode.
    void EnumerateArcs(std::unordered_set<ComputationNodeBasePtr>& visited, std::list<ComputationArc>& arcs);

    // Helper for generating error messages and the like
    const std::wstring NodeDescription() const
    {
        return std::wstring(L"Node '") + NodeName().c_str() + L"' (" + OperationName().c_str() + L" operation)";
    };

    // Helper that returns [a x b x c], including dynamic axes.
    const std::string ShapeDescription() const;

    // debugging helper
    size_t m_uniqueNumericId; // (a unique handle for debugging)
protected:

    // -----------------------------------------------------------------------
    // data members
    // -----------------------------------------------------------------------

    // administrative
    DEVICEID_TYPE m_deviceId; // CPU=-1, >=0 GPU
    std::wstring m_nodeName;

    // inputs
    std::vector<ComputationNodeBasePtr> m_inputs;

    // dimensions and layout
    // Data is stored as a Matrix object, but often it is interpreted as a tensor.
    // For nodes that carry data (samples), each sample is a column of the matrix, which is interpreted as
    // a tensor (n-dimensional array) described by m_sampleLayout. The MBLayout describes the meaning
    // of the column index.
    // For nodes that do not carry data, the last tensor index of m_sampleLayout is the number of columns.
    TensorShape m_sampleLayout; // sample layout
    MBLayoutPtr m_pMBLayout;

    // environment information
    // This structure is shared with the ComputationNetwork that this node lives in
    ComputationEnvironmentPtr m_environment;
    NetworkInformationPtr m_networkInfo;

    // flags related to gradient propagation
    float m_learningRateMultiplier;    // update parameters? Only used for LearnableParameters.    --TODO: Should we make this a member of LearnableParameters actually? And require a type cast? Currently it is read out for all leaves.
    bool m_gradientInitialized;        // indicates whether the gradient matrix has been resized and initialized to 0
    bool m_outputNeededDuringBackprop; // indicates whether the output value of the node is needed during backprop
};
typedef ComputationNodeBase::ComputationNodeBasePtr ComputationNodeBasePtr;

// =======================================================================
// NumInputs -- little helper interface to allow derived Node classes to
// specify how many inputs they expect
// =======================================================================

struct INumInputs { virtual size_t GetExpectedNumInputs() const = 0; };
template <size_t m_numInputs>
struct NumInputs : public INumInputs // e.g. derive from NumInputs<2>
{
    size_t GetExpectedNumInputs() const override final
    {
        return m_numInputs;
    }
};

// =======================================================================
// Nodes that can take a dynamic axis need to implement this.
// =======================================================================
struct ITakesDynamicAxis
{
    virtual const std::wstring GetRequestedDynamicAxis() const = 0;
};

// =======================================================================
// ComputationNode -- abstract base class for computation nodes, deriving
// from CompuationNodeBase, parameterized by float vs. double
// =======================================================================

template <class ElemType>
class ComputationNode : public ComputationNodeBase // abstract class that cannot be instantiated
{
    typedef ComputationNodeBase Base;

protected:

    // std containers such as list and map does not support class reference so we need to use pointer
    typedef shared_ptr<ComputationNode<ElemType>> ComputationNodePtr;




public:

    using ComputationNodeBase::AttachInputs; // import the convenience functions that take 1..6 parameters
    using ComputationNodeBase::SetDims;
    typedef ElemType OurElemType;

    // -----------------------------------------------------------------------
    // construction, copying, (de-)serialization
    // -----------------------------------------------------------------------

    // public constructor
    // Note: use the New<> helper function that is declared next, which gives you the convenience of returning a shared_ptr
    ComputationNode(DEVICEID_TYPE deviceId, const wstring& name)
        : ComputationNodeBase(deviceId, name)
    {
    }

    // recover a shared_ptr from ourselves if given a naked pointer
    ComputationNodePtr shared_from_this()
    {
        return dynamic_pointer_cast<ComputationNode<ElemType>>(ComputationNodeBase::shared_from_this());
    }

    // recover a ComputationNodePtr (which is a shared_ptr) from a naked pointer to our base type (ComputationNodeBase) stored as a void* (old NDL parser does that)
    static ComputationNodePtr FromVoidPtr(void* vp)
    {
        auto p = dynamic_cast<ComputationNode<ElemType>*>((ComputationNodeBase*)vp); // TODO: check that all void* casts really come from ComputationNodeBasePtr; or add a method ToVoidPtr(). Or get rid of the void*?!
        return p ? p->shared_from_this() : nullptr;
    }

    virtual void CopyTo(ComputationNodeBasePtr nodeP, const std::wstring& newName, const CopyNodeFlags flags) const override
    {
        Base::CopyTo(nodeP, newName, flags);
        if (flags & CopyNodeFlags::copyNodeValue)
        {
            auto node = DownCast(nodeP);
            if (m_value)
            {
                node->CreateValueMatrixIfNull();
                node->m_value->SetValue(*m_value);
            }
            else
                node->m_value = nullptr;
            if (m_gradient)
            {
                node->CreateGradientMatrixIfNull();
                node->m_gradient->SetValue(*m_gradient);
            }
            else
                node->m_gradient = nullptr;
        }
    }

    // duplicate a node
    // Create a copy of a ComputationNode object. Inputs will be shared. Values (and gradients if applicable) are copied.
    ComputationNodeBasePtr Duplicate(const std::wstring& newName, const CopyNodeFlags flags) const override
    {
        const std::wstring& name = (newName == L"") ? NodeName() : newName;
        ComputationNodeBasePtr node(NewThis(m_deviceId, name));  // NewThis() is a virtual function that creates a new node of the actual type of 'this'
        CopyTo(node, name, flags);
        return node;
    }

    // creation from configuration
    // Nodes with NumInputs<> should say DeclareConstructorFromConfigWithNumInputs(ClassName), and nodes without DeclareConstructorFromConfig(ClassName).
    // The macro will forward to the regular constructor of the node (which may do more than just calling the base constructor), and then attach the inputs from config.
#define DeclareConstructorFromConfigWithNumInputs(C)                   \
    C(const ScriptableObjects::IConfigRecordPtr configp)               \
        : C(configp->Get(L"deviceId"), L"<placeholder>")               \
    {                                                                  \
        AttachInputsFromConfig(configp, this->GetExpectedNumInputs()); \
    }
#define DeclareConstructorFromConfig(C)                            \
    C(const ScriptableObjects::IConfigRecordPtr configp)           \
        : C(configp->Get(L"deviceId"), L"<placeholder>")           \
    {                                                              \
        AttachInputsFromConfig(configp);                           \
    }

    // helper to load m_value from a stream
    // This function updates the dimensions to a 2D matrix.
    // If a different tensor layout is associated with this, it must be implanted afterwards.
    // Nodes that call this never have an MB layout.
    void LoadValue(File& fstream)
    {
        CreateMatrixIfNull(m_value);
        fstream >> Value();
        // above reads dimensions, so we must update our own dimensions
        SetDims(TensorShape(Value().GetNumRows(), Value().GetNumCols()), false);
    }

    // reader updated m_functionValue and MBLayout--ensure our internal state is consistent
    virtual void NotifyFunctionValuesMBSizeModified() override final
    {
        if (!HasMBLayout())
            LogicError("NotifyFunctionValuesMBSizeModified: Must only be called on nodes with MBLayout.");
        if (GetSampleMatrixNumRows() != Value().GetNumRows())
            LogicError("NotifyFunctionValuesMBSizeModified: %ls %ls operation had its row dimension %d changed by the reader to %d.", NodeName().c_str(), OperationName().c_str(), (int) GetSampleMatrixNumRows(), (int) Value().GetNumRows());
        if (GetMBLayout()->GetNumCols() != Value().GetNumCols())
            LogicError("NotifyFunctionValuesMBSizeModified: %ls %ls operation had its col dimension %d changed by the reader to %d, but different from MBLayout.", NodeName().c_str(), OperationName().c_str(), (int) GetMBLayout()->GetNumCols(), (int) Value().GetNumCols());
    }

    // -----------------------------------------------------------------------
    // inputs
    // -----------------------------------------------------------------------

    // AttachInputs() -- attach the inputs of a node
    // This verifies the number of inputs. For that, nodes with fixed number of inputs derive from NumInputs<N>.
    // This function discovers this through RTTI and performs a runtime check. Nodes should not have additional checks in their implementation (save the code).
    // Note: Nodes with variable number of inputs will not derive from NumInputs<>, but instead check their inputs in Validate().
    void AttachInputs(const std::vector<ComputationNodeBasePtr>& inputs)
    {
#ifdef _DEBUG
        wstring name = NodeName();
        name; // (for easier debugging)
#endif
        ClearConfigMemberCache();
        const auto* pNumInputs = dynamic_cast<INumInputs*>(this); // if this class also derives from NumInputs<N> then N is the expected number of inputs
        if (pNumInputs && pNumInputs->GetExpectedNumInputs() != inputs.size())
            RuntimeError("%ls operation '%ls' expects %d inputs (given: %d)", OperationName().c_str(), NodeName().c_str(), (int) pNumInputs->GetExpectedNumInputs(), (int) inputs.size());
        m_inputs.resize(inputs.size());
        for (size_t i = 0; i < m_inputs.size(); i++)
            if (inputs[i])
                m_inputs[i] = DownCast(inputs[i]); // (DownCast() checks the type; the assignment then downcasts it again)
            else
                m_inputs[i] = nullptr; // during network creation, nullptrs are possible
    }

protected:

    // AttachInputs() from config
    void AttachInputsFromConfig(const ScriptableObjects::IConfigRecordPtr configp, size_t expectedNumInputs = SIZE_MAX)
    {
        const auto inputs = GetInputsFromConfig(configp);
        if (expectedNumInputs != SIZE_MAX)
        {
            if (inputs.size() != expectedNumInputs)
            {
                // print an error. For that, find at least one argument
                auto* val = configp->Find(L"inputs");
                if (!val) // if there is no 'inputs' then get the first item of this config record for a Fail() function
                {
                    auto members = configp->GetMemberIds();
                    if (members.size() > 0)
                        val = configp->Find(members.front());
                }
                if (val)
                    val->Fail(msra::strfun::wstrprintf(L"Expected %d inputs, but %d were given.", (int) expectedNumInputs, (int) inputs.size()));
                else
                    InvalidArgument("Expected %d inputs, but %d were given.", (int) expectedNumInputs, (int) inputs.size());
            }
        }
        AttachInputs(inputs);
    }

    // up-cast to make life easier
    static ComputationNodePtr DownCast(ComputationNodeBasePtr inode)
    {
        ComputationNodePtr node = dynamic_pointer_cast<ComputationNode<ElemType>>(inode);
        if (!node)
            InvalidArgument("an ComputationNodeBasePtr of mismatching precision was passed");
        return node;
    }

    inline ComputationNodePtr Input(const size_t inputIndex) const
    {
        if (inputIndex >= m_inputs.size())
            LogicError("Inputs: inputIndex %d is out of range for %ls %ls operation.", (int) inputIndex, NodeName().c_str(), OperationName().c_str());
        return DownCast(m_inputs[inputIndex]);
    }

    void /*ComputationNodeBase::*/ SetInput(const size_t childIndex, const ComputationNodeBasePtr& inode) override
    {
        ClearConfigMemberCache();

        const ComputationNodePtr node = DownCast(inode);

        // require first nodes specified before the second to avoid null nodes condition.
        if (childIndex > m_inputs.size())
            InvalidArgument("SetInput: You must specify the input for children with index less than this one first.");

        // expand the inputs to exist up to the desired index
        while (childIndex >= m_inputs.size())
            m_inputs.push_back(nullptr);

        // set the input value
        m_inputs[childIndex] = node;
    }

public:

    // -----------------------------------------------------------------------
    // validation
    // -----------------------------------------------------------------------

    void ValidateInferInputDimsFrom(const TensorShape& otherShape) override final;

    // -----------------------------------------------------------------------
    // masking
    // -----------------------------------------------------------------------

    static void MaskMissingColumnsToZero(Matrix<ElemType>& matrixToBeMasked, const MBLayoutPtr& pMBLayout, const FrameRange& fr)
    {
        // fprintf(stderr, "masking column range %d\n", (int)fr.timeIdxInSeq);
        MaskMissingColumnsTo(matrixToBeMasked, pMBLayout, fr, (ElemType) 0);
    }

    void /*ComputationNodeBase::*/ MaskMissingValueColumnsToZero(const FrameRange& fr) override final
    {
        // fprintf(stderr, "%ls %ls m_value ", NodeName().c_str(), OperationName().c_str());
        MaskMissingColumnsToZero(*m_value, m_pMBLayout, fr);
    }
    void /*ComputationNodeBase::*/ MaskMissingGradientColumnsToZero(const FrameRange& fr) override final
    {
        // fprintf(stderr, "%ls %ls m_gradient ", NodeName().c_str(), OperationName().c_str());
        MaskMissingColumnsToZero(*m_gradient, m_pMBLayout, fr);
    }

    // for index vectors: Invalid entries must be set to -1.
    void MaskMissingValueColumnsTo(const FrameRange& fr, ElemType val)
    {
        MaskMissingColumnsTo(*m_value, m_pMBLayout, fr, val);
    }

    // for debugging, set the gaps to NaN instead (to track whether it bubbles up somewhere)
    void InvalidateMissingValueColumns(const FrameRange& fr) override final
    {
        // fprintf(stderr, "invalidating %ls %ls m_value column range %d\n", NodeName().c_str(), OperationName().c_str(), (int)fr.timeIdxInSeq);
        MaskMissingColumnsTo(*m_value, m_pMBLayout, fr, Matrix<ElemType>::MakeNan(__LINE__));
    }
    void InvalidateMissingGradientColumns(const FrameRange& fr) override final
    {
        // fprintf(stderr, "invalidating %ls %ls m_gradient column range %d\n", NodeName().c_str(), OperationName().c_str(), (int)fr.timeIdxInSeq);
        MaskMissingColumnsTo(*m_gradient, m_pMBLayout, fr, Matrix<ElemType>::MakeNan(__LINE__));
    }

    // -----------------------------------------------------------------------
    // accessors for value and gradient
    // -----------------------------------------------------------------------

    const Matrix<ElemType>& Value() const { return *m_value; }
    Matrix<ElemType>&       Value()       { return *m_value; }

    MatrixBasePtr ValuePtr() const override final { return m_value; }    // readers want this as a shared_ptr straight
    // Note: We cannot return a const& since returning m_value as a MatrixBasePtr is a type cast that generates a temporary. Interesting.

    const Matrix<ElemType>& Gradient() const { return *m_gradient; }
    Matrix<ElemType>&       Gradient()       { return *m_gradient; }

    MatrixBasePtr GradientPtr() const override final { return m_gradient; }
    // TODO: This is only used for testing whether a gradient has been allocated. Maybe reduce to bool HasGradient()?

private:
    template<class E>
    void RethrowAs(const std::exception & e, const std::string & what)
    {
        const auto * pe = dynamic_cast<const ExceptionWithCallStack<E> *>(&e);
        if (pe)
            throw ExceptionWithCallStack<E>(what, pe->CallStack());
        else if (dynamic_cast<const E *>(&e))
            throw E(what);
    }

    // rethrow an exception with added node-name information
    // Use this for exceptions we may get e.g. from the Matrix library, such as VerifySize().
    __declspec_noreturn
    void Rethrow(const std::exception & e)
    {
        string what = msra::strfun::strprintf("%ls: %s", NodeDescription().c_str(), e.what());
        RethrowAs<std::runtime_error>   (e, what);
        RethrowAs<std::logic_error>     (e, what);
        RethrowAs<std::invalid_argument>(e, what);
        //RethrowAs<std::bad_alloc>       (e, what); // can't throw with message
        //RethrowAs<std::exception>       (e, what); // ditto
        throw e;
    }

    // map a tensor to a matrix
    // The leading dimension maps to rows, the rest to columns, for compat with sparse matrix lib.
    Matrix<ElemType>& TensorAsMatrix(Matrix<ElemType>& data)
    {
        size_t numRows = GetAsMatrixNumRows();
        size_t numCols = GetAsMatrixNumCols();
        // We only get here if the tensor indeed describes an 1D or 2D object. In that case, just verify the dimensions.
        try
        {
        data.VerifySize(numRows, numCols);
        }
        catch (const std::exception& e)
        {
            Rethrow(e);
        }
        return data;
    }

public:

    Matrix<ElemType>& ValueAsMatrix() { return TensorAsMatrix(*m_value); }
    Matrix<ElemType>& GradientAsMatrix() { return TensorAsMatrix(*m_gradient); }

    // function to access any input and output, value and gradient, whole batch or single frame
    // Note: This returns a reference into 'data' in the form of a column slice, i.e. a small matrix object that just points into 'data'.
    Matrix<ElemType> DataFor(Matrix<ElemType>& data, const FrameRange& fr /*select frame or entire batch*/)
    {
        try
        {
            return DataWithMBLayoutFor(data, fr, m_pMBLayout);
        }
        catch (const std::exception& e) // catch the error and rethrow it with the node name attached
        {
            Rethrow(e);
        }
    }
#if 0
    Matrix<ElemType> DataFor(const Matrix<ElemType>& data, const FrameRange& fr /*select frame or entire batch*/) const
    {
        return const_cast<ComputationNode<ElemType>*>(this)->DataFor(const_cast<Matrix<ElemType>&>(data), fr);
    }
#endif

    Matrix<ElemType> ValueFor   (const FrameRange& fr /*select frame or entire batch*/)       { return DataFor(Value(),    fr); }
    Matrix<ElemType> GradientFor(const FrameRange& fr /*select frame or entire batch*/)       { return DataFor(Gradient(), fr); }
#if 0 // causes grief with gcc
    Matrix<ElemType> ValueFor   (const FrameRange& fr /*select frame or entire batch*/) const { return DataFor(Value(),    fr); }
    Matrix<ElemType> GradientFor(const FrameRange& fr /*select frame or entire batch*/) const { return DataFor(Gradient(), fr); }
#endif
    // use the following two versions if you assume the inputs may contain gaps that must be set to zero because you want to reduce over frames with a BLAS operation
    Matrix<ElemType> MaskedValueFor(const FrameRange& fr /*select frame or entire batch*/)
    {
        MaskMissingValueColumnsToZero(fr);
        return ValueFor(fr);
    }
    Matrix<ElemType> MaskedGradientFor(const FrameRange& fr /*select frame or entire batch*/)
    {
        MaskMissingGradientColumnsToZero(fr);
        return GradientFor(fr);
    }
    // tensor version of the above functions
    TensorView<ElemType> DataTensorFor(const MatrixBasePtr& data, size_t rank, const FrameRange& fr)
    {
        try
        {
            return TensorView<ElemType>(data, GetTensorSliceFor(rank, fr));
        }
        catch (const std::exception& e) // catch the error and rethrow it with the node name attached
        {
            Rethrow(e);
        }
    }
    TensorView<ElemType> ValueTensorFor(size_t rank, const FrameRange& fr)
    {
        return DataTensorFor(ValuePtr(), rank, fr);
    }
    TensorView<ElemType> GradientTensorFor(size_t rank, const FrameRange& fr)
    {
        return DataTensorFor(GradientPtr(), rank, fr);
    }

    // TODO: Are all these meant to read out a scalar? Then rename and verify dimensions.
    virtual double Get00Element() const override final { return Value().Get00Element(); }

    // -----------------------------------------------------------------------
    // dimensions and allocation
    // -----------------------------------------------------------------------

    // update temporary variables of a node to match MBLayout
    virtual void UpdateFunctionMBSize() override
    {
    }

private:

    // determine the size that we should set our Matrix storage to
    void DetermineDataSize(size_t& rows, size_t& cols) const
    {
        if (HasMBLayout())
        {
            rows = GetSampleMatrixNumRows();
            cols = GetSampleMatrixNumCols();
        }
        else
        {
            const auto& shape = GetSampleLayout();
            size_t rank = shape.GetRank();
            rows = rank > 0 ? shape[0] : 0;
            cols = rank > 0 ?        1 : 0;
            for (size_t k = 1; k < rank; k++)   // all dimensions except leading one
                cols *= shape[k];
        }
    }

protected:

    // set the size of the underlying Matrix object to match node dimensions
    void UpdateDataSize(Matrix<ElemType>& m)
    {
        size_t rows, cols;
        DetermineDataSize(rows, cols);
        m.Resize(rows, cols);
    }
    // and verify the condition that UpdateDataSize() creates (used for sanity checking after loading parameters)
    void VerifyDataSize(Matrix<ElemType>& m)
    {
        size_t rows, cols;
        DetermineDataSize(rows, cols);
        try
        {
        m.VerifySize(rows, cols);
    }
        catch (const std::exception& e)
        {
            Rethrow(e);
        }
    }

public:
    // update the actual matrix allocation for m_value based on the node dimension
    void UpdateFunctionValuesSize()
    {
        UpdateDataSize(Value());
        Value().CollapseDataLocation();
    }

    // -----------------------------------------------------------------------
    // forward propagation, backpropagation
    // -----------------------------------------------------------------------

    // this is called before a node's ForwardProp() function is called (in loops: for the first time)
    // This is where we
    //  - update the node dimension based on actual MB size
    //  - (re-)allocate the m_value matrix, which may be shared across nodes and thus have changed dimensions
    virtual void /*IComputationNode::*/ BeginForwardProp() override // called before first iteration step of ForwardProp()
    {
        Base::BeginForwardProp();


        // update the actual m_value allocation
        if (!IsLeaf() && !RequiresPreCompute()) // TODO: guard this through overrides instead
            UpdateFunctionValuesSize();

        // give nodes a chance to update their internal state that may also have to match MB size
        UpdateFunctionMBSize();

        // and make sure dimensions are what we expect
        VerifyDataSize(Value());
    }

    // NaN checks
    virtual void /*IComputationNode::*/ EndForwardProp() override
    {
        Base::EndForwardProp();


#ifdef _DEBUG
#ifdef TRACK_GAP_NANS
        MaskMissingValueColumnsToZero(FrameRange(m_pMBLayout)); // HasNaN() operates on a whole matrix, so first flatten all gaps to 0
        if (Value().HasNan("EndForwardProp"))
            LogicError("%ls %ls operation unexpectedly produced NaN values.", NodeName().c_str(), OperationName().c_str());
#endif
#if 0   // use this to track values of all nodes
        MaskMissingValueColumnsToZero(FrameRange(m_pMBLayout)); // HasNaN() operates on a whole matrix, so first flatten all gaps to 0
        Value().Print(msra::strfun::utf8(NodeName()), 0, min(Value().GetNumRows()-1, 4), 0, min(Value().GetNumCols()-1, 4));
#endif
        InvalidateMissingValueColumns(FrameRange(m_pMBLayout)); // blast NaNs into columns that are gaps in a packed layout
#endif
        // tracing
        Trace();
    }

#if 0   // (keep it around in case we need to add stuff in the future)
        virtual void /*IComputationNode::*/BeginBackprop() override
        {
            Base::BeginBackprop();
        }
#endif

#ifdef _DEBUG
    virtual void /*IComputationNode::*/ EndBackprop() override
    {
        Base::EndBackprop();
#ifdef TRACK_GAP_NANS
        for (size_t i = 0; i < m_inputs.size(); i++)
        {
            ComputationNodePtr child = Input(i);
            if (child->m_needsGradient)
            {
                child->MaskMissingGradientColumnsToZero(FrameRange(child->GetMBLayout())); // HasNaN() operates on a whole matrix, so first flatten all gaps to 0
                if (child->Gradient().HasNan("EndBackprop"))
                    LogicError("%ls %ls operation unexpectedly produced NaN gradients.", child->NodeName().c_str(), child->OperationName().c_str());
            }
        }
#endif
    }
#endif

    // this is the entry point from Network; while it will call virtual BackpropTo() into the actual node implementation
    // TODO: move to -Base (or -Network?)
    void Backprop(const FrameRange& fr, bool childrenInThisLoop, bool childrenInOuterLoop) override;

    // lazy resetting of gradient
    // This performs the actual zeroing out.
    void LazyZeroGradient()
    {
        if (!m_needsGradient)
            LogicError("%ls %ls operation: LazyZeroGradient() called although this node needs no gradient.", NodeName().c_str(), OperationName().c_str());

        if (m_gradientInitialized)
            return;

        ResetGradient(0);
    }

    // resize and reset this node's gradient to a given value (normally 0, 1 for root)
    void ResetGradient(ElemType val)
    {
        UpdateDataSize(Gradient());
        Gradient().SetValue(val);

        m_gradientInitialized = true;
    }

    // Assign the given matrix's value to this node's gradient. The matrix sizes must match.
    void AssignGradient(const Matrix<ElemType>& val)
    {
        UpdateDataSize(Gradient());

        // The specified value matrix's dimensions must match the gradient matrix dimensions
        if ((val.GetNumRows() != Gradient().GetNumRows()) || (val.GetNumCols() != Gradient().GetNumCols()))
            LogicError("%ls %ls operation: The value matrix specified for ResetGradient() does not match the dimensions of the gradient matrix.", NodeName().c_str(), OperationName().c_str());

        Gradient().AssignValuesOf(val);

        m_gradientInitialized = true;
    }

    // -----------------------------------------------------------------------
    // memory sharing
    // -----------------------------------------------------------------------

<<<<<<< HEAD
    // helper function for formatting memory sharing information
    // TODO: customize this function for all nodes that uses temp internal matrices.
=======
    //this function is for displaying memeory sharing information
    //TODO: customize this function for all nodes that uses temp internal matrices.
>>>>>>> ea17b476
    virtual std::set<std::pair<const MatrixBase*, std::wstring>> GetMatrixInfo() const override
    {
        std::set<std::pair<const MatrixBase*, std::wstring>> matrixInfo;
        matrixInfo.insert    (make_pair(ValuePtr().get(),    NodeName() + L" : " + msra::strfun::utf16(ShapeDescription())));
        if (GradientPtr())
            matrixInfo.insert(make_pair(GradientPtr().get(), NodeName() + L" : " + msra::strfun::utf16(ShapeDescription()) + L" (gradient)"));
        return matrixInfo;
    }

    // request matrices needed to do node function value evaluation
    virtual void RequestMatricesBeforeForwardProp(MatrixPool& matrixPool) override
    {
        if (IsValueSharable())
            RequestMatrixFromPool(m_value, matrixPool);
        else
            CreateMatrixIfNull(m_value);
    }

    // release temp matrices that are only used by forward computation
    // don't release matrices that need to be used in the gradient computation
    virtual void ReleaseMatricesAfterForwardProp(MatrixPool& matrixPool) override
    {
        if (!IsOutputNeededDuringBackprop() && (m_value->GetMatrixType() != SPARSE) && IsValueSharable())
            ReleaseMatrixToPool(m_value, matrixPool);
    }

    virtual void AllocateGradientMatricesForInputs(MatrixPool& matrixPool) override
    {
        for (int i = 0; i < m_inputs.size(); i++)
        {
            if (m_inputs[i]->NeedsGradient())
                m_inputs[i]->RequestMatricesBeforeBackprop(matrixPool);
        }
    }

    // request matrices that are needed for gradient computation
    virtual void RequestMatricesBeforeBackprop(MatrixPool& matrixPool) override
    {
        RequestMatrixFromPool(m_gradient, matrixPool);
    }

    // release gradient and temp matrices that no longer needed after all the children's gradients are computed.
    virtual void ReleaseMatricesAfterBackprop(MatrixPool& matrixPool) override
    {
        if (!IsLeaf() && !RequiresPreCompute())
        {
            if (m_gradient != nullptr && m_gradient->GetMatrixType() != SPARSE) // since we don't have a sparse pool yet
                ReleaseMatrixToPool(m_gradient, matrixPool);

            // Release the Value matrix only if the output value is needed during backprop
            // since in the case it isn't used, we release it during forward prop itself
            if (IsOutputNeededDuringBackprop() && m_value->GetMatrixType() != SPARSE && IsValueSharable())
                ReleaseMatrixToPool(m_value, matrixPool);
        }
    }

    void CreateValueMatrixIfNull()
    {
        CreateMatrixIfNull(m_value);
    }

    void CreateGradientMatrixIfNull()
    {
        CreateMatrixIfNull(m_gradient);
    }

    void MarkValueNonSharable() override
    {
        m_valueSharable = false;
        CreateMatrixIfNull(m_value);
    }

protected:

    // this function is used to create matrices for those needed before matrix pool is available
    // e.g., for model parameters and input nodes you will need to resize the functions based on NDL
    // and before matrix pool is available
    void CreateMatrixIfNull(shared_ptr<Matrix<ElemType>>& matrixPtr)
    {
        if (!matrixPtr)
            matrixPtr = make_shared<Matrix<ElemType>>(m_deviceId);
    }

    void RequestMatrixFromPool(shared_ptr<Matrix<ElemType>>& matrixPtr, MatrixPool& matrixPool)
    {
        if (matrixPtr == nullptr)
        {
            matrixPtr = matrixPool.Request<ElemType>(m_deviceId);
        }
    }

    void ReleaseMatrixToPool(shared_ptr<Matrix<ElemType>>& matrixPtr, MatrixPool& matrixPool)
    {
        assert(matrixPtr != nullptr);
        matrixPool.Release<ElemType>(matrixPtr);
    }

public:
    // -----------------------------------------------------------------------
    // miscellaneous
    // -----------------------------------------------------------------------

    virtual void DumpNodeInfo(const bool /*printValues*/, const bool /*printMetadata*/, File& fstream) const;

    // helper for SimpleOutWriter, living in here to be able to use in debugging
    void WriteMinibatchWithFormatting(FILE* f, const FrameRange& fr, size_t onlyUpToRow, size_t onlyUpToT, bool transpose, bool isCategoryLabel, bool isSparse,
                                      const std::vector<std::string>& labelMapping, const std::string& sequenceSeparator,
                                      const std::string& sequencePrologue, const std::string& sequenceEpilogue, const std::string& elementSeparator,
                                      const std::string& sampleSeparator, std::string valueFormatString,
                                      bool outputGradient = false) const;

    // simple helper to log the content of a minibatch
    void DebugLogMinibatch(bool outputGradient = false) const
    {
        fprintf(stderr, "<<<<<<\n"); // some prologue and epilogue so that we can use diff -c1 to see the node name
        fprintf(stderr, "<<<<<<\n");
        fprintf(stderr, "DebugLogMinibatch: <<<<< %ls%s >>>>>\n", NodeName().c_str(), outputGradient ? " (gradient)" : "");
        WriteMinibatchWithFormatting(stderr, FrameRange(), 8, 10, false/*transpose*/, /*isCategoryLabel=*/false, /*isSparse=*/false, std::vector<std::string>(),
            ""/*sequenceSeparator*/, "  "/*sequencePrologue*/, "\n"/*sequenceEpilogue*/, " "/*elementSeparator*/, "\n  "/*sampleSeparator*/,
            "%.8f"/*valueFormatString*/, outputGradient);
        fprintf(stderr, ">>>>>>\n");
        fprintf(stderr, ">>>>>>\n");
    }

    void Trace()
    {
        //DebugLogMinibatch();
#if 0
        static const std::set<std::wstring> toLog{
            L"labelSentenceStartEmbedded",
            L"delayedDecoderFeedback.h.x",
            L"delayedDecoderFeedback.h.flags",
            L"delayedDecoderFeedback.h.out.thenVal.h.indexSequence.h.indexSequence.h",
            L"delayedDecoderFeedback.h.out.thenVal.h.indexSequence.h",
            L"delayedDecoderFeedback.h.out.thenVal.h",
            L"delayedDecoderFeedback.h.out.PlusArgs[0]",
            L"delayedDecoderFeedback.h.out.PlusArgs[1].ElementTimesArgs[0]",
            L"delayedDecoderFeedback.h.out.elseVal",
            L"delayedDecoderFeedback.h.out.PlusArgs[1]",
            L"delayedDecoderFeedback.h.out",
            L"delayedDecoderFeedback"
        };
        if (toLog.find(NodeName()) != toLog.end())
            DebugLogMinibatch();
        if (NodeName() == L"delayedDecoderFeedback.h.out")
        {
            static int i = 0;
            if (++i == 2)
                exit(1);
        }
#endif
        if (m_traceNodeValueReal || m_traceNodeValueAsCategoryLabel || m_traceNodeValueSparse)
        {
            fprintf(stderr, "Trace --> %s\n", FormatOperationPrototype("").c_str());
            if (m_traceNodeValueReal)
                WriteMinibatchWithFormatting(stderr, FrameRange(), m_traceNodeValueUpToDim, m_traceNodeValueUpToT, false/*transpose*/, /*isCategoryLabel=*/false, /*isSparse=*/false, std::vector<std::string>(),
                                             ""/*sequenceSeparator*/, "  "/*sequencePrologue*/, "\n"/*sequenceEpilogue*/, " "/*elementSeparator*/, "\n  "/*sampleSeparator*/,
                                             "%13.10f"/*valueFormatString*/);
            if (m_traceNodeValueAsCategoryLabel)
                WriteMinibatchWithFormatting(stderr, FrameRange(), m_traceNodeValueUpToDim, m_traceNodeValueUpToT, false/*transpose*/, /*isCategoryLabel=*/true,  /*isSparse=*/false, std::vector<std::string>(),
                                             ""/*sequenceSeparator*/, "  "/*sequencePrologue*/, "\n"/*sequenceEpilogue*/, " "/*elementSeparator*/, "\n  "/*sampleSeparator*/,
                                             "%13.10f"/*valueFormatString*/);
            if (m_traceNodeValueSparse)
                WriteMinibatchWithFormatting(stderr, FrameRange(), SIZE_MAX,                SIZE_MAX,              false/*transpose*/, /*isCategoryLabel=*/false, /*isSparse=*/true, std::vector<std::string>(),
                                         ""/*sequenceSeparator*/, "  "/*sequencePrologue*/, "\n"/*sequenceEpilogue*/, " "/*elementSeparator*/, "\n  "/*sampleSeparator*/,
                                         "%13.10f"/*valueFormatString*/);
        }
    }

protected:
    // print node values
    // This is used for dumping model parameters, not minibatch data.
    void PrintNodeValuesToFile(const bool printValues, const bool printMetadata, File& fstream) const
    {
        if (printValues)
        {
            if (printMetadata)
            {
                fstream << wstring(L"\n");
            }
            const Matrix<ElemType>& m = Value();
            for (size_t i = 0; i < m.GetNumRows(); i++)
            {
                for (size_t j = 0; j < m.GetNumCols(); j++)
                {
                    fstream << m(i, j);
                }
                fstream << wstring(L"\n");
            }
            if (printMetadata)
            {
                fstream << wstring(L"####################################################################");
            }
        }
    }

public:

    // TODO: similar to DumpInfo; used by ExperimentalNetworkBuilder test implementation
    /*HasToString::*/ wstring ToString() const override
    {
        // we format it like "name : type rows x cols ( args )"
        wstring result = NodeName() + L" : " + OperationName();
        result.append(msra::strfun::wstrprintf(L" [%s%ls]", string(GetSampleLayout()).c_str(), GetMBLayoutAxisString().c_str()));
        if (m_inputs.empty())
            result.append(L" ()");
        else
        {
            wstring args;
            bool first = true;
            for (auto& child : m_inputs)
            {
                if (first)
                    first = false;
                else
                    args.append(L"\n");
                args.append(/*TidyName*/ (child->NodeName()));
            }
            result += L" " + NestString(args, L'(', true, ')');
        }
        return result;
    }

    // for debugging purposes
    void /*ComputationNodeBase::*/ PrintSelf(bool printMatrices = false) const
    {
        fprintf(stderr, "\n%ls[%s%ls] = %ls", NodeName().c_str(), string(GetSampleLayout()).c_str(), GetMBLayoutAxisString().c_str(), OperationName().c_str());

        if (!IsLeaf())
        {
            fprintf(stderr, "(");
            for (size_t i = 0; i < GetNumInputs(); i++)
            {
                if (i > 0)
                    fprintf(stderr, ", ");
                fprintf(stderr, "%ls[%s%ls] = %ls", m_inputs[i] ? m_inputs[i]->NodeName().c_str() : L"NULL", string(m_inputs[i]->GetSampleLayout()).c_str(), m_inputs[i]->GetMBLayoutAxisString().c_str(), OperationName().c_str());
            }
            fprintf(stderr, ")");
        }

        if (printMatrices)
        {
            fprintf(stderr, "\n    $$$$ Function Values\n");
            Value().Print("FunctionValue");

            fprintf(stderr, "\n    $$$$ Gradient Values\n");
            Gradient().Print("GradientValue");
        }
    }

    // NOTE: we should reimplement this to be thread-safe and use a larger than requested initialized memory block
    // we can then just wrap that memory block in a matrix of the correct dimensions since it will be const no one can change it
    // should only need one memory block per device
    // Thread-safety could be achieved by changing this to a shared_ptr.
    // When using the TensorView interface, one could instead just use a 1x1 matrix with a view that broadcasts its columns (stride 0).
    static const Matrix<ElemType>& ConstOnes(const size_t rows, const size_t cols, const DEVICEID_TYPE deviceId)
    {
        if (s_constOnes.find(rows) == s_constOnes.end() ||
            s_constOnes[rows].find(cols) == s_constOnes[rows].end()) // not found
        {
            shared_ptr<Matrix<ElemType>> matrix = make_shared<Matrix<ElemType>>(rows, cols, (DEVICEID_TYPE) deviceId);
            matrix->SetValue(1);
            s_constOnes[rows][cols] = matrix;
        }

        shared_ptr<Matrix<ElemType>> m = s_constOnes[rows][cols];
        m->TransferFromDeviceToDevice(m->GetDeviceId(), deviceId);

        return *m;
    }

    // -----------------------------------------------------------------------
    // data members
    // -----------------------------------------------------------------------

protected:

    shared_ptr<Matrix<ElemType>> m_value, m_gradient;


    static std::map<size_t, std::map<size_t, shared_ptr<Matrix<ElemType>>>> s_constOnes;
};

// convenience wrapper for ComputationNode::New()
template <class C, class... _Types>
inline shared_ptr<C> New(_Types&&... _Args)
{
    return make_shared<C>(forward<_Types>(_Args)...);
}

// helper class for parsing parameters for WriteMinibatchWithFormatting() below
// pass this to WriteOutput() (to file-path, below) to specify how the output should be formatted
struct WriteFormattingOptions
{
    // How to interpret the data:
    bool isCategoryLabel = false;  // true: find max value in column and output the index instead of the entire vector
    std::wstring labelMappingFile; // optional dictionary for pretty-printing category labels
    bool isSparse = false;
    bool transpose = true;         // true: one line per sample, each sample (column vector) forms one line; false: one column per sample
    // The following strings are interspersed with the data:
    // overall
    std::string prologue; // print this at the start (e.g. a global header or opening bracket)
    std::string epilogue; // and this at the end
    // sequences
    std::string sequenceSeparator; // print this between sequences (i.e. before all sequences but the first)
    std::string sequencePrologue;  // print this before each sequence (after sequenceSeparator)
    std::string sequenceEpilogue;  // and this after each sequence
    // elements
    std::string elementSeparator;  // print this between elements on a row
    std::string sampleSeparator;   // and this between rows
    // Optional printf precision parameter:
    std::string precisionFormat;        // printf precision, e.g. ".2" to get a "%.2f"

    WriteFormattingOptions() : // TODO: replace by initializers?
        isCategoryLabel(false), transpose(true), sequenceEpilogue("\n"), elementSeparator(" "), sampleSeparator("\n")
    { }

    template <class ConfigRecordType>
    WriteFormattingOptions(const ConfigRecordType& config);

    void Save(File& fstream) const;
    void Load(File& fstream, size_t modelVersion);

    // Process -- replace newlines and all %s by the given string
    static std::string Processed(const std::wstring& nodeName, std::string fragment, size_t minibatchId);
};

// =======================================================================
// ComputationNodeNonLooping -- abstract base class for computation nodes that do not implement eval/partial for individual frames
// Such as CRFNode, SequenceDecoderNode, and training criteria.
// =======================================================================

// This will provide default implementations for those two functions that will fail at runtime with a meaningful error.
// TODO: Most of these are reduce nodes that output a single number, no MBLayout. Maybe abstract those out further
template <class ElemType>
class ComputationNodeNonLooping : public ComputationNode<ElemType>
{
    typedef ComputationNode<ElemType> Base;

public:
    ComputationNodeNonLooping(DEVICEID_TYPE deviceId, const wstring& name)
        : Base(deviceId, name)
    {
    }

    // these two implement the ComputationNode<> interface
    void ForwardProp(const FrameRange& fr) override final
    {
        if (fr.IsAllFrames())
            ForwardPropNonLooping();
        else
            LogicError("%ls: %s node should never be in a loop.", Base::NodeDescription().c_str(), typeid(*this).name());
    }
    void BackpropTo(const size_t inputIndex, const FrameRange& fr) override final
    {
        if (fr.IsAllFrames())
            BackpropToNonLooping(inputIndex);
        else
            LogicError("%ls: %s node should never be in a loop.", Base::NodeDescription().c_str(), typeid(*this).name());
    }

    // non-looping node types instead implement these functions
    virtual void ForwardPropNonLooping() = 0;
    virtual void BackpropToNonLooping(size_t inputIndex) = 0;
};

// =======================================================================
// FlowControlNode -- special wrapper node for use by ComputationNetwork only
// =======================================================================

class FlowControlNode : public ComputationNodeBase
{
    typedef ComputationNodeBase Base;

public:
    FlowControlNode()
        : ComputationNodeBase(DEVICEID_NOTYETDETERMINED /*we don't own matrices*/, L"" /*name: we don't care*/)
    {
    }

#pragma warning(disable : 4100)
    // these are meant to be implemented by ComputationNode<ElemType> but should never be called on traversal nodes
    // TODO: There are too many of these. This indicates improper class hierarchies.
    virtual ComputationNodeBase* NewThis(DEVICEID_TYPE deviceId, const wstring& name) const override { NOT_IMPLEMENTED; }
    virtual void Validate(bool isFinalValidationPass) override { NOT_IMPLEMENTED; }
    virtual void Save(File& fstream) const override { NOT_IMPLEMENTED; }
    virtual void Load(File& /*fstream*/, size_t /*modelVersion*/) override { NOT_IMPLEMENTED; }
    virtual void CopyTo(ComputationNodeBasePtr node, const std::wstring& newName, const CopyNodeFlags flags) const override { NOT_IMPLEMENTED; }
    virtual ComputationNodeBasePtr Duplicate(const std::wstring& newName, const CopyNodeFlags flags) const override { NOT_IMPLEMENTED; }
    virtual double Get00Element() const override { NOT_IMPLEMENTED; }
    virtual MatrixBasePtr ValuePtr() const override { return NULL; }  // this class is a really bad violation of the substituion principle, its needs to be refactored
    virtual MatrixBasePtr GradientPtr() const override { return NULL; }
    virtual void UpdateFunctionMBSize() override { NOT_IMPLEMENTED; }
    virtual void AttachInputs(const std::vector<ComputationNodeBasePtr>& inputs) override { NOT_IMPLEMENTED; }
    virtual void PrintSelf(bool) const override { NOT_IMPLEMENTED; }
    virtual void ValidateInferInputDimsFrom(const TensorShape&) override { NOT_IMPLEMENTED; }
    virtual void SetInput(const size_t, const Microsoft::MSR::CNTK::ComputationNodeBase::ComputationNodeBasePtr&) override { NOT_IMPLEMENTED; }
    virtual void MaskMissingValueColumnsToZero(const Microsoft::MSR::CNTK::FrameRange&) override { NOT_IMPLEMENTED; }
    virtual void MaskMissingGradientColumnsToZero(const Microsoft::MSR::CNTK::FrameRange&) override { NOT_IMPLEMENTED; }
    virtual void InvalidateMissingValueColumns(const Microsoft::MSR::CNTK::FrameRange&) override { NOT_IMPLEMENTED; }
    virtual void InvalidateMissingGradientColumns(const Microsoft::MSR::CNTK::FrameRange&) override { NOT_IMPLEMENTED; }
    virtual void NotifyFunctionValuesMBSizeModified(void) override { NOT_IMPLEMENTED; }
    virtual std::wstring ToString(void) const override { NOT_IMPLEMENTED; }
    // these are meant to be called during computation, so provide dummy implementations
    virtual bool RequiresPreCompute() const override { return false; } // return true if the node's value should be computed before the normal training. e.g., mean and invStd of input features.
    virtual std::string FormatOperationPrototype(const std::string& extraArgs) const override { return ""; }
    virtual void DumpNodeInfo(const bool /*printValues*/, const bool /*printMetadata*/, File& fstream) const override {}
    virtual std::set<std::pair<const MatrixBase*, std::wstring>> GetMatrixInfo() const override { NOT_IMPLEMENTED; }

protected: public:                                     // needed in ComputationNetwork::FindInRecurrentLoops(), which really should be part of SEQTraversalFlowControlNode
    std::vector<ComputationNodeBasePtr> m_nestedNodes; // nodes tucked away in this node, in evaluation order
};

// =======================================================================
// ILateAttachingNode -- helper wrapper class for ComputationNodes that must
// AttachInputs() late due to circular references
// =======================================================================

// Instantiate with LateAttachingNode<node type>(lambda, args for node constructor).
// To resolve, call AttachInputs()
// TODO: This is a bit indirect. Can it be done more nicely?
struct ILateAttachingNode { virtual void LateAttachInputs() = 0; };
template <class N>
class LateAttachingNode : public N, public ILateAttachingNode
{
    typedef typename N::OurElemType ElemType;
    function<void(ComputationNode<ElemType>*)> attachInputs;

public:
    // constructor
    template <class... _Types>
    LateAttachingNode(DEVICEID_TYPE deviceId, const wstring& name, const function<void(ComputationNode<ElemType>*)>& attachInputs, _Types&&... _Args)
        : attachInputs(attachInputs), N(deviceId, name, forward<_Types>(_Args)...)
    {
    }
    // the one member that does the work
    void /*ILateAttachingNode::*/ LateAttachInputs()
    {
        attachInputs(dynamic_cast<N*>(this));
        attachInputs = [](ComputationNode<ElemType>*)
        {
            LogicError("LateAttachingNode::AttachInputs: must only be called once");
        };
    }
};

// =======================================================================
// IRecurrentNode -- interface implemented by ComputationNodes that can be recurrent
// =======================================================================

struct IRecurrentNode { virtual int GetRecurrenceSteppingDirection() const = 0; };

// =======================================================================
// IFreezable -- nodes that have parameters that can be frozen
// e.g. if a trained model is to be used as a fixed feature extractor for another
// =======================================================================

struct IFreezable { virtual void FreezeParameters() { } };

// =======================================================================
// PreComputedNodeBase -- interface implemented by ComputationNodes that precompute
// TODO: We can use this interface in more places.
// =======================================================================

struct IPreComputeNode
{
    // check whether node has already undergone precomputation
    virtual bool HasComputed() const = 0;
    // call this with 'false' at start and with 'true' at end
    // This is used for resetting and updating from accumulators.
    virtual void MarkComputed(const bool hasComputed) = 0;
};

// =======================================================================
// helper macro to ease access to base members in presence of C++ two-phase name lookup
// =======================================================================

// Add 'typedef ComputationNode<ElemType> Base; UsingComputationNodeMembersBoilerplate;' at the start of each derived class
// (some derived classes define a similar macro; there please modify the typedef for Base accordingly.)
// This macro imports, one by one, every member of ComputationNode into the name space of the derived class.
// Without this, one would have to use the name prefix, or alternatively this->, in front of all base member,
// because the standard does not allow the compiler to do that for you (as MSVC still kindly does).
// If you add new members to ComputationNode, please also add them here.
// This macro expects 'Base' to be the name of the base class. Please also use 'Base' outside this macro to make it less likely to accidentally call the wrong base class members.
// Note: Whoever invented that C++ insanity called two-phase name lookup shall rot in hell, for the crime of causing infinite pain on unsuspecting programmers. [fseide]
#define UsingComputationNodeMembers /*without OperationName; needed to support inconsistent pattern of InputValue--TODO: This comment it out of date. */ \
    \
protected:                                                                                                                                               \
    typedef shared_ptr<ComputationNode<ElemType>> ComputationNodePtr;                                                                                    \
    using Base::BackpropTo;                                                                                                                              \
    using Base::ConstOnes;                                                                                                                               \
    using Base::CopyTo;                                                                                                                                  \
    using Base::CreateMatrixIfNull;                                                                                                                      \
    using Base::CreateUniqId;                                                                                                                            \
    using Base::CreateUniqNodeName;                                                                                                                      \
    using Base::DataFor;                                                                                                                                 \
    using Base::DataTensorFor;                                                                                                                           \
    using Base::DetachInputs;                                                                                                                            \
    using Base::DetermineElementwiseTensorRank;                                                                                                          \
    using Base::DumpNodeInfo;                                                                                                                            \
    using Base::EnumerateNodes;                                                                                                                          \
    using Base::Environment;                                                                                                                             \
    using Base::ForwardProp;                                                                                                                             \
    using Base::GetAsMatrixNumCols;                                                                                                                      \
    using Base::GetAsMatrixNumRows;                                                                                                                      \
    using Base::GetDeviceId;                                                                                                                             \
    using Base::GetInputSampleLayout;                                                                                                                    \
    using Base::GetInputsFromConfig;                                                                                                                     \
    using Base::GetMBLayout;                                                                                                                             \
    using Base::GetMBLayoutAxisString;                                                                                                                   \
    using Base::GetNumInputs;                                                                                                                            \
    using Base::GetNumParallelSequences;                                                                                                                 \
    using Base::GetNumTimeSteps;                                                                                                                         \
    using Base::GetSampleLayout;                                                                                                                         \
    using Base::GetSampleMatrixNumCols;                                                                                                                  \
    using Base::GetSampleMatrixNumRows;                                                                                                                  \
    using Base::GetTensorShape;                                                                                                                          \
    using Base::GetTensorSliceFor;                                                                                                                       \
    using Base::Gradient;                                                                                                                                \
    using Base::GradientAsMatrix;                                                                                                                        \
    using Base::GradientFor;                                                                                                                             \
    using Base::GradientPtr;                                                                                                                             \
    using Base::GradientTensorFor;                                                                                                                       \
    using Base::HasMBLayout;                                                                                                                             \
    using Base::InferMBLayoutFromInputsForStandardCase;                                                                                                  \
    using Base::Input;                                                                                                                                   \
    using Base::InputUsedInComputingInputNodesGradients;                                                                                                 \
    using Base::InvalidateMissingGradientColumns;                                                                                                        \
    using Base::InvalidateMissingValueColumns;                                                                                                           \
    using Base::IsLeaf;                                                                                                                                  \
    using Base::IsOutOfDateWrtInputs;                                                                                                                    \
    using Base::IsPartOfLoop;                                                                                                                            \
    using Base::LinkToMBLayout;                                                                                                                          \
    using Base::Load;                                                                                                                                    \
    using Base::LoadValue;                                                                                                                               \
    using Base::MaskMissingColumnsToZero;                                                                                                                \
    using Base::MaskMissingGradientColumnsToZero;                                                                                                        \
    using Base::MaskMissingValueColumnsToZero;                                                                                                           \
    using Base::MaskedGradientFor;                                                                                                                       \
    using Base::MaskedValueFor;                                                                                                                          \
    using Base::MarkValueNonSharable;                                                                                                                    \
    using Base::NodeDescription;                                                                                                                         \
    using Base::OutputUsedInComputingInputNodesGradients;                                                                                                \
    using Base::PrintNodeValuesToFile;                                                                                                                   \
    using Base::FormatOperationPrototype;                                                                                                               \
    using Base::ReleaseMatricesAfterBackprop;                                                                                                            \
    using Base::ReleaseMatricesAfterForwardProp;                                                                                                         \
    using Base::ReleaseMatrixToPool;                                                                                                                     \
    using Base::RequestMatricesBeforeBackprop;                                                                                                           \
    using Base::RequestMatricesBeforeForwardProp;                                                                                                        \
    using Base::RequestMatrixFromPool;                                                                                                                   \
    using Base::Save;                                                                                                                                    \
    using Base::SetDims1;                                                                                                                                \
    using Base::SetDims;                                                                                                                                 \
    using Base::SetInput;                                                                                                                                \
    using Base::SetLearningRateMultiplier;                                                                                                               \
    using Base::UpdateFunctionMBSize;                                                                                                                    \
    using Base::UpdateFunctionValuesSize;                                                                                                                \
    using Base::Validate;                                                                                                                                \
    using Base::ValidateBinaryReduce;                                                                                                                    \
    using Base::ValidateBinaryZip;                                                                                                                       \
    using Base::ValidateNaryZip;                                                                                                                         \
    using Base::ValidateInferBinaryInputDims;                                                                                                            \
    using Base::ValidateInferNaryInputDims;                                                                                                              \
    using Base::ValidateInferInputDimsFrom;                                                                                                              \
    using Base::ValidateUnaryMap;                                                                                                                        \
    using Base::ValidateUnaryReduce;                                                                                                                     \
    using Base::ValueFor;                                                                                                                                \
    using Base::ValuePtr;                                                                                                                                \
    using Base::ValueTensorFor;                                                                                                                          \
    using Base::VerifyDataSize;                                                                                                                          \
    using Base::VerifyDims;                                                                                                                              \
    using Base::WriteMinibatchWithFormatting;                                                                                                            \
    using Base::ZeroGradientsOfInputs;                                                                                                                   \
    using Base::m_deviceId;                                                                                                                              \
    using Base::m_gradient;                                                                                                                              \
    using Base::m_inputs;                                                                                                                                \
    using Base::m_nodeName;                                                                                                                              \
    using Base::m_pMBLayout;                                                                                                                             \
    using Base::m_learningRateMultiplier;                                                                                                                \
    using Base::m_sampleLayout;                                                                                                                          \
    using Base::m_value;                                                                                                                                 \
    using Base::m_valueSharable;                                                                                                                         \
    using Base::shared_from_this;                                                                                                                        \
    \
public:                                                                                                                                                  \
    using Base::AttachInputs;                                                                                                                            \
    using Base::AttachInputsFromConfig;                                                                                                                  \
    using Base::CreateGradientMatrixIfNull;                                                                                                              \
    using Base::NodeName;                                                                                                                                \
    using Base::RequiresPreCompute;                                                                                                                      \
    using Base::ValueAsMatrix;                                                                                                                           \
    using Base::Value;

#define ComputationNodeBoilerplate                                                                                \
protected: /* some boilerplate goes here */                                                                       \
    virtual const std::wstring OperationName() const override { return TypeName(); }                              \
    virtual ComputationNodeBase* NewThis(DEVICEID_TYPE deviceId, const wstring& name) const override              \
    {                                                                                                             \
        const ComputationNodeBase* p = new typename std::remove_reference<decltype(*this)>::type(deviceId, name); \
        return const_cast<ComputationNodeBase*>(p);                                                               \
    }

#define UsingComputationNodeMembersBoilerplate \
    ComputationNodeBoilerplate;                \
    UsingComputationNodeMembers

// =======================================================================
// a few standard base classes for N-nary operations
// =======================================================================

// -----------------------------------------------------------------------
// UnaryElementWiseNode (operand)
//
// unary elementwise operations that are implemented with the tensor lib
//
// Derived clases only need to override ForwardProp() and BackpropTo().
// -----------------------------------------------------------------------

template <class ElemType>
class UnaryElementWiseNode : public ComputationNode<ElemType>, public NumInputs<1>
{
    typedef ComputationNode<ElemType> Base;
    UsingComputationNodeMembers;

public:
    UnaryElementWiseNode(DEVICEID_TYPE deviceId, const wstring& name)
        : Base(deviceId, name)
    {
    }

    virtual void /*ComputationNodeBase::*/ Validate(bool isFinalValidationPass) override
    {
        ValidateUnaryMap(isFinalValidationPass);
    }
};

#define UsingUnaryElementwiseNodeBaseMembers UsingComputationNodeMembersBoilerplate;

// -----------------------------------------------------------------------
// BinaryElementWiseNode (operand1, operand2)
//
// binary elementwise operations that are implemented with the tensor lib
//
// Derived clases only need to override ForwardProp() and BackpropTo().
// -----------------------------------------------------------------------

template <class ElemType>
class BinaryElementWiseNode : public ComputationNode<ElemType>, public NumInputs<2>
{
    typedef ComputationNode<ElemType> Base;
    UsingComputationNodeMembers;

public:
    BinaryElementWiseNode(DEVICEID_TYPE deviceId, const wstring& name)
        : Base(deviceId, name)
    {
    }

#if DUMPOUTPUT
    virtual bool OutputUsedInComputingInputNodesGradients() const override { return true; }
#else
    virtual bool OutputUsedInComputingInputNodesGradients() const override { return false; }
#endif
    virtual bool InputUsedInComputingInputNodesGradients(size_t /*childIndex*/) const override { return false; }

    virtual void /*IComputationNode::*/ BeginForwardProp() override // called before first iteration step of ForwardProp()
    {
        Base::BeginForwardProp();
        // we switch result to dense as a work-around because ColumnSlice doesn't support all the sparse formats
        // TODO: This is a stopgap. Is this the right thing to do? It changes the matrix type in-place.
        Value().SwitchToMatrixType(MatrixType::DENSE, MatrixFormat::matrixFormatDense, false);
    }

    virtual void /*ComputationNodeBase::*/ Validate(bool isFinalValidationPass) override
    {
        ValidateBinaryZip(isFinalValidationPass, true /*allowBroadcast*/);
    }
};

#define UsingBinaryElementwiseNodeBaseMembers UsingComputationNodeMembersBoilerplate;

#pragma endregion base computation class

}}}<|MERGE_RESOLUTION|>--- conflicted
+++ resolved
@@ -34,7 +34,6 @@
 #define CNTK_MODEL_VERSION_1 1
 #define CNTK_MODEL_VERSION_2 2
 #define CNTK_MODEL_VERSION_3 3
-<<<<<<< HEAD
 #define CNTK_MODEL_VERSION_4 4   // PastValue
 #define CNTK_MODEL_VERSION_5 5   // ND convolution and pooling
 #define CNTK_MODEL_VERSION_6 6   // batch-norm blending
@@ -47,16 +46,6 @@
 #define CNTK_MODEL_VERSION_13 13 // batch norm: switch running inverse std deviation -> variance, MB count -> samplesSeen; CuDNN v5
 #define CNTK_MODEL_VERSION_14 14 // axis parameter in OptimizedRNNStackNode
 #define CURRENT_CNTK_MODEL_VERSION CNTK_MODEL_VERSION_14
-=======
-#define CNTK_MODEL_VERSION_4 4 // PastValue
-#define CNTK_MODEL_VERSION_5 5 // ND convolution and pooling
-#define CNTK_MODEL_VERSION_6 6 // Batch norm blending
-#define CNTK_MODEL_VERSION_7 7 // ElemType tag in model file
-#define CNTK_MODEL_VERSION_8 8 // DynamicAxis for inputs
-#define CNTK_MODEL_VERSION_9 9 // Transpose flag in ConvolutionNode to support deconvolution.
-#define CURRENT_CNTK_MODEL_VERSION CNTK_MODEL_VERSION_9
-
->>>>>>> ea17b476
 extern bool g_shareNodeValueMatrices;
 
 // helper mode for debugging
@@ -306,15 +295,11 @@
         m_gradientInitialized(false), m_nodeName(name == L"" ? CreateUniqNodeName() : name)
     {
         // TODO: should m_learningRateMultiplier be set to 0? Or should every node have a way to add its own say on the learning rate for all its inputs?
-<<<<<<< HEAD
         // we store a unique numeric number for every node that is constructed, as a debugging aid
         static size_t uniqueNumericId = 0;
         m_uniqueNumericId = uniqueNumericId++;
     }
 
-=======
-   }
->>>>>>> ea17b476
     virtual ~ComputationNodeBase()
     {
     }
@@ -667,11 +652,7 @@
     ComputationEnvironmentPtr GetEnvironmentPtr() const { return m_environment; }
     void SetEnvironment(ComputationEnvironmentPtr environment) { m_environment = environment; }
     virtual std::set<std::pair<const MatrixBase*, std::wstring>> GetMatrixInfo() const = 0; // to be defined by <ElemType> version
-<<<<<<< HEAD
-=======
-
-
->>>>>>> ea17b476
+
     const NetworkInformation& NetworkInfo() const
     {
         if (!m_networkInfo)
@@ -680,10 +661,6 @@
     }
     NetworkInformationPtr GetNetworkInfoPtr() const { return m_networkInfo; }
     void SetNetworkInfo(NetworkInformationPtr networkInfo) { m_networkInfo = networkInfo; }
-<<<<<<< HEAD
-=======
-
->>>>>>> ea17b476
 
     // -----------------------------------------------------------------------
     // validation
@@ -1510,13 +1487,8 @@
     // memory sharing
     // -----------------------------------------------------------------------
 
-<<<<<<< HEAD
     // helper function for formatting memory sharing information
     // TODO: customize this function for all nodes that uses temp internal matrices.
-=======
-    //this function is for displaying memeory sharing information
-    //TODO: customize this function for all nodes that uses temp internal matrices.
->>>>>>> ea17b476
     virtual std::set<std::pair<const MatrixBase*, std::wstring>> GetMatrixInfo() const override
     {
         std::set<std::pair<const MatrixBase*, std::wstring>> matrixInfo;
