--- conflicted
+++ resolved
@@ -95,7 +95,7 @@
         m_featureData.resize(epochSample * m_featureCount);
     if (m_labelType == labelCategory && m_labelData.size() > epochSample)
     {
-        m_labelIdData.resize(epochSample);
+            m_labelIdData.resize(epochSample);
         m_labelData.resize(epochSample);
     }
     else if (m_labelType != labelNone && m_labelData.size() > epochSample * m_labelDim)
@@ -400,13 +400,8 @@
     size_t bufSize = max(dimFeatures * 16, (size_t) 256 * 1024);
     m_parser->ParseInit(file.c_str(), startFeatures, dimFeatures, startLabels, dimLabels, bufSize);
 
-<<<<<<< HEAD
-    // if we have labels, we need a label Mapping file, it will be a file with one label per line
-    if (m_labelType != labelNone)   // BUGBUG: should be == labelCategory
-=======
     // if we have labels and labels are categorical values, we need a label Mapping file, it will be a file with one label per line
     if (m_labelType == labelCategory)
->>>>>>> aa236900
     {
         std::wstring labelPath = configLabels(L"labelMappingFile");
         if (fexists(labelPath))
@@ -948,9 +943,9 @@
                     ElemType v = (ElemType)atof(m_labelData[jRand*m_labelDim + ii].c_str());
                     m_labelsBuffer.get()[j*m_labelDim + ii] = v;
                 }
-            }
-        }
-    }
+                }
+            }
+        }
 
     // There may be multiple parallel trainers reading at the same time in which case
     // we will slice the data to only return the share of the current trainer's subset
