//
// Copyright (c) Microsoft. All rights reserved.
// Licensed under the MIT license. See LICENSE.md file in the project root for full license information.
//
// ReaderShim.cpp: implementation for shim wrapping the new reader interface
//

#define _CRT_SECURE_NO_WARNINGS

#ifdef _WIN32
#include <objbase.h>
#endif

#include <sstream>
#include "Basics.h"

#define DATAREADER_EXPORTS // creating the exports here
#include "DataReader.h"
#include "ReaderShim.h"
#include <sstream>

namespace Microsoft { namespace MSR { namespace CNTK {

template <class ElemType>
ReaderShim<ElemType>::ReaderShim(ReaderFactory factory)
    : m_factory(factory)
{
}

template <class ElemType>
void ReaderShim<ElemType>::Init(const ConfigParameters& config)
{
    intargvector numberOfuttsPerMinibatchForAllEpochs =
        config(L"nbruttsineachrecurrentiter", ConfigParameters::Array(intargvector(vector<int> { 1 })));

    bool prefetch = config(L"prefetch", true);
    // if prefetch - launching asynchronously,
    // otherwise deferring - synchronous execution during .get() call
    m_launchType = prefetch ? launch::async : launch::deferred;

    m_numParallelSequences = numberOfuttsPerMinibatchForAllEpochs[0];

    m_reader = m_factory(config);
    m_streams = m_reader->GetStreamDescriptions();
    for (auto i : m_streams)
    {
        m_nameToStreamId.insert(std::make_pair(i->m_name, i->m_id));
    }
}

template <class ElemType>
void ReaderShim<ElemType>::StartMinibatchLoop(size_t mbSize, size_t epoch, size_t requestedEpochSamples)
{
    return StartDistributedMinibatchLoop(mbSize, epoch, 0, 1, requestedEpochSamples);
}

template <class ElemType>
void ReaderShim<ElemType>::StartDistributedMinibatchLoop(
    size_t requestedMBSize,
    size_t epoch,
    size_t subsetNum,
    size_t numSubsets,
    size_t requestedEpochSamples /*= requestDataSize*/)
{
    EpochConfiguration config;
    config.m_workerRank = subsetNum;
    config.m_numberOfWorkers = numSubsets;
    config.m_minibatchSizeInSamples = requestedMBSize;
    config.m_totalEpochSizeInSamples = requestedEpochSamples;
    config.m_epochIndex = epoch;

    m_reader->StartEpoch(config);
    m_endOfEpoch = false;

    // For adaptive minibatch, make sure there are no outstanding reads.
    if (m_prefetchTask.valid())
    {
        m_prefetchTask.wait();
    }

    m_prefetchTask = std::async(m_launchType, [this]()
    {
        return m_reader->ReadMinibatch();
    });
}

string EnumerateInputs(const map<wstring, size_t> &nameToStreamId)
{
    // TODO use boost::algorithm::join, boost::adapters::transformed, make this a generic function
    std::stringstream str;
    bool first = true;

    for (auto s : nameToStreamId)
    {
        str << (first ? "" : ", ");
        auto name = msra::strfun::utf8(s.first);
        str << '\"' << name.c_str() << '\"';
        first = false;
    }

    return str.str();
}

template <class ElemType>
bool ReaderShim<ElemType>::GetMinibatch(StreamMinibatchInputs& matrices)
{
    
    // TODO: verify that the set of matrix names is identical 
    // to the set of reader input names. Warn if it's a subset, throw
    // if it's a superset.

    if (m_endOfEpoch)
    {
        return false;
    }

    // Check that all matrices have the same device id.
    // If not we should inject the IMemoryProvider per stream.
    int deviceId = matrices.begin()->second->GetDeviceId();
    for (auto mx : matrices)
    {
        if (mx.second->GetDeviceId() != deviceId)
        {
            assert(false);
        }
    }

    assert(m_prefetchTask.valid());

    Minibatch minibatch = m_prefetchTask.get();
    if (minibatch.m_endOfEpoch)
    {
        m_endOfEpoch = true;
        if (minibatch.m_data.empty())
        {
            return false;
        }
    }

    if (!minibatch.m_data.empty())
    {
        // TODO: Use alternating pinned buffer in the packer, do not copy anything, but pack into the pinned memory.
        // Copy returned minibatch to the matrices.
        for (const auto& mx : matrices)
        {
            if (m_nameToStreamId.find(mx.first) == m_nameToStreamId.end())
            {
                string inputNames = EnumerateInputs(m_nameToStreamId);
                RuntimeError("Could not map input '%ls' to the reader. Reader outputs only [%s].", 
                    mx.first.c_str(), inputNames.c_str());
            }
<<<<<<< HEAD

            size_t streamId = m_nameToStreamId[mx.first];
=======
>>>>>>> 06003ea6

            size_t streamId = m_nameToStreamId[mx.first];
            
            const auto& stream = minibatch.m_data[streamId];
<<<<<<< HEAD
            // TODO: assert that num sequences is consistent across all streams
            m_numParallelSequences = stream->m_layout->GetNumParallelSequences();
            size_t rowNumber = m_streams[streamId]->m_sampleLayout->GetNumElements();
            auto& layout = matrices.GetInputLayout<ElemType>(mx.first);
            layout.CopyFrom(stream->m_layout);

            auto& matrix = matrices.GetInputMatrix<ElemType>(mx.first);
            auto expectedRowNumber = matrix.GetNumRows();
            if (expectedRowNumber > 0 && expectedRowNumber != rowNumber)
            {
                RuntimeError("Sample size (%d) for input '%ls' does not match the expected size (%d).", 
                    (int) rowNumber, mx.first.c_str(), (int) expectedRowNumber);
            }
            FillMatrixFromStream(m_streams[streamId]->m_storageType, &matrix, rowNumber, stream);
=======
            m_layout = stream->m_layout;
            size_t sampleSize = m_streams[streamId]->m_sampleLayout->GetNumElements();
            auto& matrix = matrices.GetInputMatrix<ElemType>(mx.first);
            FillMatrixFromStream(m_streams[streamId]->m_storageType, &matrix, sampleSize, stream);
>>>>>>> 06003ea6
        }
    }

    if (!m_endOfEpoch)
<<<<<<< HEAD
    {
    m_prefetchTask = std::async(m_launchType, [this]()
    {
        return m_reader->ReadMinibatch();
    });
=======
    {
        m_prefetchTask = std::async(m_launchType, [this]()
        {
            return m_reader->ReadMinibatch();
        });
>>>>>>> 06003ea6
    }

    return !minibatch.m_data.empty();
}

template <class ElemType>
void ReaderShim<ElemType>::FillMatrixFromStream(StorageType type, Matrix<ElemType>* matrix, size_t numRows, const StreamMinibatchPtr& stream)
{
    size_t numCols = stream->m_layout->GetNumCols();

    if (type == StorageType::dense)
    {
        auto data = reinterpret_cast<const ElemType*>(stream->m_data);
        matrix->SetValue(numRows, numCols, matrix->GetDeviceId(), const_cast<ElemType*>(data), matrixFlagNormal);
    }
    else if (type == StorageType::sparse_csc)
    {
        // In the sparse case the m_data layout is identical to CUDA's CSC layout
        // (see http://docs.nvidia.com/cuda/cusparse/#compressed-sparse-column-format-csc).
        size_t* data = reinterpret_cast<size_t*>(stream->m_data);
        size_t nnzCount = *data;
        ElemType* values = reinterpret_cast<ElemType*>(data + 1);
        IndexType* rows = reinterpret_cast<IndexType*>(values + nnzCount);
        IndexType* columns = reinterpret_cast<IndexType*>(rows + nnzCount);
        matrix->SetMatrixFromCSCFormat(columns, rows, values, nnzCount, numRows, numCols);
    }
    else 
    {
        RuntimeError("Storage type %d is not supported.", (int)type);
    }
}

template <class ElemType>
bool ReaderShim<ElemType>::DataEnd() { return false; } // Note: Return value never used.

template <class ElemType>
void ReaderShim<ElemType>::CopyMBLayoutTo(MBLayoutPtr layout)
{
    layout->CopyFrom(make_shared<MBLayout>(0, 0));
}

template <class ElemType>
size_t ReaderShim<ElemType>::GetNumParallelSequences()
{
    return m_numParallelSequences;
}

template class ReaderShim<float>;
template class ReaderShim<double>;
} } }<|MERGE_RESOLUTION|>--- conflicted
+++ resolved
@@ -17,7 +17,6 @@
 #define DATAREADER_EXPORTS // creating the exports here
 #include "DataReader.h"
 #include "ReaderShim.h"
-#include <sstream>
 
 namespace Microsoft { namespace MSR { namespace CNTK {
 
@@ -149,53 +148,31 @@
                 RuntimeError("Could not map input '%ls' to the reader. Reader outputs only [%s].", 
                     mx.first.c_str(), inputNames.c_str());
             }
-<<<<<<< HEAD
 
             size_t streamId = m_nameToStreamId[mx.first];
-=======
->>>>>>> 06003ea6
-
-            size_t streamId = m_nameToStreamId[mx.first];
-            
+
             const auto& stream = minibatch.m_data[streamId];
-<<<<<<< HEAD
-            // TODO: assert that num sequences is consistent across all streams
+		 	// TODO: assert that num sequences is consistent across all streams
             m_numParallelSequences = stream->m_layout->GetNumParallelSequences();
-            size_t rowNumber = m_streams[streamId]->m_sampleLayout->GetNumElements();
             auto& layout = matrices.GetInputLayout<ElemType>(mx.first);
             layout.CopyFrom(stream->m_layout);
-
+            size_t sampleSize = m_streams[streamId]->m_sampleLayout->GetNumElements();
             auto& matrix = matrices.GetInputMatrix<ElemType>(mx.first);
-            auto expectedRowNumber = matrix.GetNumRows();
-            if (expectedRowNumber > 0 && expectedRowNumber != rowNumber)
+			/*if (expectedRowNumber > 0 && expectedRowNumber != rowNumber)
             {
                 RuntimeError("Sample size (%d) for input '%ls' does not match the expected size (%d).", 
                     (int) rowNumber, mx.first.c_str(), (int) expectedRowNumber);
-            }
-            FillMatrixFromStream(m_streams[streamId]->m_storageType, &matrix, rowNumber, stream);
-=======
-            m_layout = stream->m_layout;
-            size_t sampleSize = m_streams[streamId]->m_sampleLayout->GetNumElements();
-            auto& matrix = matrices.GetInputMatrix<ElemType>(mx.first);
+            }*/
             FillMatrixFromStream(m_streams[streamId]->m_storageType, &matrix, sampleSize, stream);
->>>>>>> 06003ea6
         }
     }
 
     if (!m_endOfEpoch)
-<<<<<<< HEAD
     {
     m_prefetchTask = std::async(m_launchType, [this]()
     {
         return m_reader->ReadMinibatch();
     });
-=======
-    {
-        m_prefetchTask = std::async(m_launchType, [this]()
-        {
-            return m_reader->ReadMinibatch();
-        });
->>>>>>> 06003ea6
     }
 
     return !minibatch.m_data.empty();
