//
// Copyright (c) Microsoft. All rights reserved.
// Licensed under the MIT license. See LICENSE.md file in the project root for full license information.
//
// SequenceReader.cpp : Defines the exported functions for the DLL application.
//

#include "stdafx.h"
#define DATAREADER_EXPORTS // creating the exports here
#include "DataReader.h"
#include "SequenceReader.h"
#ifdef LEAKDETECT
#include <vld.h> // leak detection
#endif
#include "DataWriter.h"
#include "fileutil.h" // for fexists()
#include <iostream>
#include <vector>
#include <string>

namespace Microsoft { namespace MSR { namespace CNTK {

    // add this to all 
    static void FailBecauseDeprecated(const char * fnName)
    {
        // this is an old version that is neither used nor maintained, should be deleted
        bool isInUse = false;
        if (!isInUse)
            LogicError("%s: This function is deprecated and is not expected to be called.", fnName);
    }

    // ReadLine - Read a line
    // readSample - sample to read in global sample space
    // returns - true if we successfully read a record, otherwise false
    template <class ElemType>
    bool SequenceReader<ElemType>::ReadRecord(size_t /*readSample*/)
    {
        FailBecauseDeprecated(__FUNCTION__);    // DEPRECATED CLASS, SHOULD NOT BE USED ANYMORE

        return false; // not used
    }

    // RecordsToRead - Determine number of records to read to populate record buffers
    // mbStartSample - the starting sample from which to read
    // tail - we are checking for possible remainer records to read (default false)
    // returns - true if we have more to read, false if we hit the end of the dataset   --BUGBUG: Not returning a bool
    template <class ElemType>
    size_t SequenceReader<ElemType>::RecordsToRead(size_t mbStartSample, bool tail)
    {
        FailBecauseDeprecated(__FUNCTION__);    // DEPRECATED CLASS, SHOULD NOT BE USED ANYMORE

        assert(mbStartSample >= m_epochStartSample);
        // determine how far ahead we need to read
        // need to read to the end of the next minibatch
        size_t epochSample = mbStartSample % m_epochSize;

        // determine number left to read for this epoch
        size_t numberToEpoch = m_epochSize - epochSample;
        // we will take either a minibatch or the number left in the epoch
        size_t numberToRead = min(numberToEpoch, m_mbSize);
        if (numberToRead == 0 && !tail)
            numberToRead = m_mbSize;

        return numberToRead;
    }

    // GetIdFromLabel - get an Id from a Label
    // mbStartSample - the starting sample we are ensureing are good
    // endOfDataCheck - check if we are at the end of the dataset (no wraparound)
    // returns - true if we have more to read, false if we hit the end of the dataset
    template <class ElemType>
    IDataReader::LabelIdType SequenceReader<ElemType>::GetIdFromLabel(const std::string& labelValue, LabelInfo& labelInfo)
    {
        auto found = labelInfo.mapLabelToId.find(labelValue);
        // not yet found, add to the map
        if (found == labelInfo.mapLabelToId.end())
        {
            found = labelInfo.mapLabelToId.find(mUnk);
            if (found == labelInfo.mapLabelToId.end())
                RuntimeError("%s not in vocabulary", labelValue.c_str());
        }
        return found->second;
    }

    template <class ElemType>
    bool SequenceReader<ElemType>::CheckIdFromLabel(const std::string& labelValue, const LabelInfo& labelInfo, unsigned/*TODO: LabelIdType?*/& labelId)
    {
        FailBecauseDeprecated(__FUNCTION__);    // DEPRECATED CLASS, SHOULD NOT BE USED ANYMORE

        auto found = labelInfo.mapLabelToId.find(labelValue);

        // not yet found, add to the map
        if (found == labelInfo.mapLabelToId.end())
            return false;
        labelId = found->second;
        return true;
    }

    // EnsureDataAvailable - Read enough lines so we can request a minibatch starting as requested
    // mbStartSample - the starting sample we are starting with
    // endOfDataCheck - check if we are at the end of the dataset (no wraparound)
    // returns - true if we have more to read, false if we hit the end of the dataset
    template <class ElemType>
    bool SequenceReader<ElemType>::EnsureDataAvailable(size_t mbStartSample, bool /*endOfDataCheck*/)
    {
        FailBecauseDeprecated(__FUNCTION__);    // DEPRECATED CLASS, SHOULD NOT BE USED ANYMORE

        assert(mbStartSample >= m_epochStartSample);
        // determine how far ahead we need to read
        // need to read to the end of the next minibatch
        size_t epochSample = mbStartSample;
        bool moreToRead = true;

        size_t numberToRead = RecordsToRead(mbStartSample);

        // check to see if we have the proper records read already
        if (m_readNextSample >= mbStartSample + numberToRead && mbStartSample >= m_epochStartSample)
            return true;
<<<<<<< HEAD

        // if we have another sequence already read and waiting, just return now
        if (m_seqIndex < m_sequence.size())
            return true;

        m_seqIndex = 0;
        m_mbStartSample = 0;
        m_sequence.clear();
        m_featureData.clear();
        m_labelIdData.clear();

        m_readNextSample = 0;
        epochSample = 0;

        // now get the labels
        LabelInfo& labelIn = m_labelInfo[labelInfoIn];

=======

        // if we have another sequence already read and waiting, just return now
        if (m_seqIndex < m_sequence.size())
            return true;

        m_seqIndex = 0;
        m_mbStartSample = 0;
        m_sequence.clear();
        m_featureData.clear();
        m_labelIdData.clear();

        m_readNextSample = 0;
        epochSample = 0;

        // now get the labels
        LabelInfo& labelIn = m_labelInfo[labelInfoIn];

>>>>>>> b7053a3b
        bool nextWord = false;
        if (m_labelInfo[labelInfoOut].type == labelNextWord)
        {
            nextWord = true;
        }
        LabelInfo& labelInfo = m_labelInfo[nextWord ? labelInfoIn : labelInfoOut];

        // if (m_labelIdData.size() > epochSample)
        // {
        //    m_labelIdData.resize(epochSample);
        //    m_labelData.resize(epochSample*labelInfo.dim);
        // }

        // see how many we already read
        int sequencesRead = 0;
        std::vector<ElemType> featureTemp;
        std::vector<LabelType> labelTemp;
        std::vector<SequencePosition> seqPos;
        do
        {
            int numRead = m_parser.Parse(m_cacheBlockSize, &labelTemp, &featureTemp, &seqPos);
            moreToRead = (numRead != 0);

            // translate from the sparse parsed data format to the training format data
            int label = 0;
            bool bSentenceStart = false;
            SequencePosition sposLast = SequencePosition(0, 0, seqFlagNull);
            for (int seq = 0; seq < numRead; seq++)
            {
                // check
                SequencePosition spos = seqPos[seq];
                if (spos.labelPos == sposLast.labelPos && spos.numberPos == sposLast.numberPos)
                    continue;
                sposLast = spos;

                bSentenceStart = true;

                // loop through the labels for this entry
                while (label < spos.labelPos) // need to minus one since
                {
                    // labelIn should be a category label
                    LabelType labelValue = labelTemp[label++];

                    if (trim(labelValue).size() == 0)
                        continue; // empty input

                                  // check for end of sequence marker
                    if (!bSentenceStart && (EqualCI(labelValue, m_labelInfo[labelInfoIn].endSequence) || ((label - 1) % m_mbSize == 0)))
                    {
                        // ignore those cases where $</s> is put in the begining, because those are used for initialization purpose
                        spos.flags |= seqFlagStopLabel;
                        sequencesRead++;

                        // create the seqence table
                        m_sequence.push_back(epochSample);
                        if ((m_sequence.size() == 1 ? epochSample : epochSample - m_sequence[m_sequence.size() - 2]) > m_mbSize)
                        {
                            // fprintf(stderr, "read sentence length is longer than the minibatch size. should be smaller. increase the minibatch size to at least %d", epochSample);

                            std::wcerr << "read sentence length is longer than the minibatch size. should be smaller. increase the minibatch size to at least " << epochSample << endl;
<<<<<<< HEAD
                            RuntimeError("read sentence length is longer than the minibatch size. should be smaller. increase the minibatch size to at least %d", (int)epochSample);
=======
                            RuntimeError("read sentence length is longer than the minibatch size. should be smaller. increase the minibatch size to at least %d", (int) epochSample);
>>>>>>> b7053a3b
                        }

                        if (EqualCI(labelValue, m_labelInfo[labelInfoIn].endSequence))
                            continue; // ignore sentence ending
                    }

                    // TODO: should ignore <s>, check the sentence ending is </s>
                    // need to remove <s> from the training set
                    // allocate and initialize the next chunck of featureData
                    if (labelIn.type == labelCategory)
                    {
                        LabelIdType index = GetIdFromLabel(labelValue, labelIn);

                        // use the found value, and set the appropriate location to a 1.0
                        assert(labelIn.dim > index); // if this goes off labelOut dimension is too small
<<<<<<< HEAD
                        m_featureData.push_back((float)index);
=======
                        m_featureData.push_back((float) index);
>>>>>>> b7053a3b
                    }
                    else
                    {
                        RuntimeError("Input label expected to be a category label");  // TODO: ensure this at config time (maybe keep an assert() here as a reminder to the reader)
                    }

                    // if we have potential features
                    if (m_featureDim > 0)
                    {
                        RuntimeError("to-do. Assume sparse input feature. need to change the code from dense matrix");
                        // move the position up to the start of the additional features section
                        /*                    pos += labelIn.dim;
                        assert(pos + m_featureDim == m_featureData.size());
                        // this has to be an even number, a pair of index and value
                        if  ((spos.numberPos&1) != 0)
                        RuntimeError("Features must be specified in pairs (index:value). Invalid features for label '%s'\n", labelValue);

                        while (feature < spos.numberPos)
                        {
                        int index = (int)featureTemp[feature++];
                        if (index < 0 || index >= m_featureDim)
                        RuntimeError("Invalid feature index: %d for label '%s', feature max dimension = %lld\n", index, labelValue, m_featureDim);

                        ElemType value = featureTemp[feature++];
                        m_featureData[pos+index] = value;
                        }
                        */
                    }

                    // now get the output label
                    if (m_labelInfo[labelInfoOut].type == labelCategory)
                    {
                        labelValue = labelTemp[label++];
                    }
                    else if (nextWord)
                    {
                        // this is the next word (label was incremented above)
                        // TODO: Why is this produced by the reader, and not just realized through the use of delay nodes in the network?
                        labelValue = labelTemp[label];
                        if (EqualCI(labelValue, m_labelInfo[labelInfoIn].endSequence))
                        {
                            labelValue = labelInfo.endSequence;
                        }
                    }
                    else
                    {
                        RuntimeError("Invalid output label type, expected Category, or Next Word");
                    }

                    // get the id from the label
                    LabelIdType id = GetIdFromLabel(labelValue, labelInfo);
                    m_labelIdData.push_back(id);

                    m_readNextSample++;
                    epochSample++;
                    if (!m_endReached)
                        m_totalSamples++; // add to the total number of records in the dataset

                    bSentenceStart = false;
                }

                {
                    // check if the reading is right
<<<<<<< HEAD
                    int jEnd = (int)m_labelIdData.size() - 1;
=======
                    int jEnd = (int) m_labelIdData.size() - 1;
>>>>>>> b7053a3b
                    LabelIdType index;
                    if (CheckIdFromLabel(labelInfo.endSequence, labelInfo, index) == false)
                        RuntimeError("cannot find sentence begining label");

                    if (m_labelIdData[jEnd] != index)
                        // for language model, the first word/letter has to be <s>
                        RuntimeError("LMSequenceReader: The last letter/word of a batch has to be the sentence ending symbol.");
                }
            }

            m_readNextSampleLine += numRead;
        } while (sequencesRead < 1 && moreToRead); // we need to read at least one sequence or have no more data

                                                   // if we read to the end, update appropriate variables
        if (!moreToRead)
        {
            UpdateDataVariables();
        }

        // if there more to read
        return moreToRead;
    }

    // UpdateDataVariables - Update variables that depend on the dataset being completely read
    template <class ElemType>
    void SequenceReader<ElemType>::UpdateDataVariables()
    {
        FailBecauseDeprecated(__FUNCTION__);    // DEPRECATED CLASS, SHOULD NOT BE USED ANYMORE

                                                // if we haven't been all the way through the file yet
        if (!m_endReached)
        {
            // get the size of the dataset
            assert(m_totalSamples * m_featureCount >= m_featureData.size());
<<<<<<< HEAD

            // if they want us to determine epoch size based on dataset size, do that
            if (m_epochSize == requestDataSize)
            {
                m_epochSize = m_totalSamples;
            }

            // TODO: comment what this does, in a function called UpdateDataVariables
            WriteLabelFile();

            // we got to the end of the dataset
            m_endReached = true;
        }

        // update the label dimension if it is not big enough, need it here because m_labelIdMax get's updated in the processing loop (after a read)
        for (int index = 0; index < labelInfoNum; ++index)
        {
            if (m_labelInfo[index].type == labelCategory && m_labelInfo[index].numIds > m_labelInfo[index].dim)
                m_labelInfo[index].dim = m_labelInfo[index].numIds; // update the label dimensions if different
        }
    }

=======

            // if they want us to determine epoch size based on dataset size, do that
            if (m_epochSize == requestDataSize)
            {
                m_epochSize = m_totalSamples;
            }

            // TODO: comment what this does, in a function called UpdateDataVariables
            WriteLabelFile();

            // we got to the end of the dataset
            m_endReached = true;
        }

        // update the label dimension if it is not big enough, need it here because m_labelIdMax get's updated in the processing loop (after a read)
        for (int index = 0; index < labelInfoNum; ++index)
        {
            if (m_labelInfo[index].type == labelCategory && m_labelInfo[index].numIds > m_labelInfo[index].dim)
                m_labelInfo[index].dim = m_labelInfo[index].numIds; // update the label dimensions if different
        }
    }

>>>>>>> b7053a3b
    // TODO: move this to class File as well
    template <class ElemType>
    void SequenceReader<ElemType>::WriteLabelFile()
    {
        FailBecauseDeprecated(__FUNCTION__);    // DEPRECATED CLASS, SHOULD NOT BE USED ANYMORE

                                                // update the label dimension if it is not big enough, need it here because m_labelIdMax get's updated in the processing loop (after a read)
        for (int index = 0; index < labelInfoNum; ++index)
        {
            LabelInfo& labelInfo = m_labelInfo[index];

            // write out the label file if they don't have one
            if (!labelInfo.fileToWrite.empty())
            {
                if (labelInfo.mapIdToLabel.size() > 0)
<<<<<<< HEAD
                {
                    File labelFile(labelInfo.fileToWrite, fileOptionsWrite | fileOptionsText);
                    for (int i = 0; i < labelInfo.mapIdToLabel.size(); ++i)
                    {
                        labelFile << labelInfo.mapIdToLabel[i] << '\n';
                    }
                    labelInfo.fileToWrite.clear();
                }
                else if (!m_cachingWriter)
                {
=======
                {
                    File labelFile(labelInfo.fileToWrite, fileOptionsWrite | fileOptionsText);
                    for (int i = 0; i < labelInfo.mapIdToLabel.size(); ++i)
                    {
                        labelFile << labelInfo.mapIdToLabel[i] << '\n';
                    }
                    labelInfo.fileToWrite.clear();
                }
                else if (!m_cachingWriter)
                {
>>>>>>> b7053a3b
                    // fprintf(stderr, "WARNING: file %ls NOT written to disk, label files only written when starting at epoch zero!", labelInfo.fileToWrite.c_str());
                    std::wcerr << "WARNING: file " << labelInfo.fileToWrite.c_str() << " NOT written to disk, label files only written when starting at epoch zero!" << endl;
                }
            }
        }
    }

    // Destroy - cleanup and remove this class
    // NOTE: this destroys the object, and it can't be used past this point
    template <class ElemType>
    void SequenceReader<ElemType>::Destroy()
    {
        delete this;
    }

    // Init - Reader Initialize for multiple data sets
    // config - [in] configuration parameters for the datareader
    // Sample format below:
    //# Parameter values for the reader
    //reader=[
    //  # reader to use
    //  readerType=SequenceReader
    //  randomize=None
    // # additional features dimension
    //  featureDim=784
    //  file=c:\data\sequence\sequence.txt
    //  labelIn=[
    //    dim=26
    //      labelMappingFile=c:\data\sequence\alphabet.txt
    //      labelType=Category
    //    beginSequence="<s>"
    //    endSequence="</s>"
    //  ]
    //  labelOut=[
    //    dim=129
    //      labelMappingFile=c:\data\sequence\phonemes.txt
    //      labelType=Category
    //    beginSequence="O"
    //    endSequence="O"
    //  ]
    //]
    // Note: This is to a great deal a duplicate of BatchSequenceReader::InitFromConfig(), which has gotten some clean-up love, which we should apply here as well.
    // TODO: This function seems to be never called. Remove it if that is the case.
    template <class ElemType>
    template <class ConfigRecordType>
    void SequenceReader<ElemType>::InitFromConfig(const ConfigRecordType& readerConfig)
    {
        FailBecauseDeprecated(__FUNCTION__);    // DEPRECATED CLASS, SHOULD NOT BE USED ANYMORE

                                                // See if the user wants caching
        m_cachingReader = NULL;
        m_cachingWriter = NULL;

        // NOTE: probably want to re-enable at some point

        // initialize the cache
        // InitCache(readerConfig);
        // m_readerConfig = readerConfig;

        // // if we have a cache, no need to parse the test files...
        // if (m_cachingReader)
        //    return;

        std::vector<std::wstring> features;
        std::vector<std::wstring> labels;
        GetFileConfigNames(readerConfig, features, labels);
        if (features.size() > 0)
        {
            m_featuresName = features[0];
        }

        if (labels.size() != labelInfoNum)
            RuntimeError("LMSequenceReader: Two label definitions (in and out) are required.");

        for (int index = 0; index < labelInfoNum; ++index)
            m_labelsName[index] = labels[index];

        const ConfigRecordType& featureConfig = readerConfig(m_featuresName.c_str(), ConfigRecordType::Record());

        m_classSize = 0;
        m_featureDim = featureConfig(L"dim");
        for (int index = 0; index < labelInfoNum; ++index)
        {
            const ConfigRecordType& labelConfig = readerConfig(m_labelsName[index].c_str(), ConfigRecordType::Record());

            // TODO: use a reference for m_labelInfo[index]
            m_labelInfo[index].numIds = 0;
            m_labelInfo[index].beginSequence = msra::strfun::utf8(labelConfig(L"beginSequence", L""));
            m_labelInfo[index].endSequence = msra::strfun::utf8(labelConfig(L"endSequence", L""));

            // determine label type desired
            wstring labelType(labelConfig(L"labelType", L"Category"));
            if (labelType == L"Category")
            {
                m_labelInfo[index].type = labelCategory;
            }
            else if (labelType == L"NextWord")
            {
                // in this case, it's all identical to the Input labels, except the data type
                m_labelInfo[index].type = labelNextWord;
                m_labelInfo[index].dim = m_labelInfo[labelInfoIn].dim;
            }
            else if (labelType == L"None")
<<<<<<< HEAD
            {
                m_labelInfo[index].type = labelNone;
                m_labelInfo[index].dim = 0; // override for no labels
            }

            // if we have labels, we need a label Mapping file, it will be a file with one label per line
            if (m_labelInfo[index].type != labelNone)
            {
=======
            {
                m_labelInfo[index].type = labelNone;
                m_labelInfo[index].dim = 0; // override for no labels
            }

            // if we have labels, we need a label Mapping file, it will be a file with one label per line
            if (m_labelInfo[index].type != labelNone)
            {
>>>>>>> b7053a3b
                std::wstring wClassFile = readerConfig(L"wordclass", L"");
                nwords = labelConfig(L"labelDim");
                if (wClassFile != L"")
                {
                    ReadClassInfo(wClassFile, m_classSize,
                        word4idx,
                        idx4word,
                        idx4class,
                        idx4cnt,
                        nwords,
                        mUnk, m_noiseSampler,
                        false);
                }

                std::vector<string> arrayLabels;
                std::wstring labelPath = labelConfig(L"labelMappingFile");
                if (fexists(labelPath))
                {
                    File::LoadLabelFile(labelPath, arrayLabels);
                    for (int i = 0; i < arrayLabels.size(); ++i)
                    {
                        LabelType label = arrayLabels[i];
                        m_labelInfo[index].mapIdToLabel[i] = label;
                        m_labelInfo[index].mapLabelToId[label] = i;
                    }
<<<<<<< HEAD
                    m_labelInfo[index].numIds = (LabelIdType)arrayLabels.size();
                    m_labelInfo[index].mapName = labelPath;
                }
                else
                {
                    if (wClassFile != L"")
                    {
                        ReadClassInfo(wClassFile, m_classSize,
                            word4idx,
                            idx4word,
                            idx4class,
                            idx4cnt,
                            nwords, mUnk, m_noiseSampler,
                            false);
                        int iMax = -1, i;
                        for (auto ptr = word4idx.begin(); ptr != word4idx.end(); ptr++)
                        {
                            LabelType label = ptr->first;
                            i = ptr->second;
                            iMax = max(i, iMax);
                            m_labelInfo[index].mapIdToLabel[i] = label;
                            m_labelInfo[index].mapLabelToId[label] = i;
                        }
                        m_labelInfo[index].numIds = (LabelIdType)(iMax + 1);
                    }
                    m_labelInfo[index].mapName = labelPath;

                    m_labelInfo[index].fileToWrite = labelPath;
                }
=======
                    m_labelInfo[index].numIds = (LabelIdType) arrayLabels.size();
                    m_labelInfo[index].mapName = labelPath;
                }
                else
                {
                    if (wClassFile != L"")
                    {
                        ReadClassInfo(wClassFile, m_classSize,
                            word4idx,
                            idx4word,
                            idx4class,
                            idx4cnt,
                            nwords, mUnk, m_noiseSampler,
                            false);
                        int iMax = -1, i;
                        for (auto ptr = word4idx.begin(); ptr != word4idx.end(); ptr++)
                        {
                            LabelType label = ptr->first;
                            i = ptr->second;
                            iMax = max(i, iMax);
                            m_labelInfo[index].mapIdToLabel[i] = label;
                            m_labelInfo[index].mapLabelToId[label] = i;
                        }
                        m_labelInfo[index].numIds = (LabelIdType)(iMax + 1);
                    }
                    m_labelInfo[index].mapName = labelPath;

                    m_labelInfo[index].fileToWrite = labelPath;
                }
            }

            m_labelInfo[index].dim = (LabelIdType)(size_t) labelConfig(L"labelDim");

            // update dimension if the file says it's bigger
            if (m_labelInfo[index].dim < m_labelInfo[index].numIds)
            {
                m_labelInfo[index].dim = m_labelInfo[index].numIds;
>>>>>>> b7053a3b
            }

<<<<<<< HEAD
            m_labelInfo[index].dim = (LabelIdType)(size_t)labelConfig(L"labelDim");

            // update dimension if the file says it's bigger
            if (m_labelInfo[index].dim < m_labelInfo[index].numIds)
            {
                m_labelInfo[index].dim = m_labelInfo[index].numIds;
            }
        }

        // initialize all the variables
        m_mbStartSample = m_epoch = m_totalSamples = m_epochStartSample = m_seqIndex = 0;
        m_endReached = false;
        m_readNextSampleLine = 0;
        m_readNextSample = 0;
        m_traceLevel = readerConfig(L"traceLevel", 0);
        m_parser.SetTraceLevel(m_traceLevel);

        // The input data is a combination of the label Data and extra feature dims together
        //    m_featureCount = m_featureDim + m_labelInfo[labelInfoIn].dim;
        m_featureCount = 1;

        wstring pathName = readerConfig(L"file");
        if (m_traceLevel > 0)
            fprintf(stderr, "LMSequenceReader: reading input file %ls...\n", pathName.c_str());

        // TODO: how many of these do we have? labelInfoIn, Min, Out, Max, and there must be exactly 2?
        const LabelInfo& labelIn = m_labelInfo[labelInfoIn];
        const LabelInfo& labelOut = m_labelInfo[labelInfoOut];
        m_parser.ParseInit(pathName.c_str(), m_featureDim, labelIn.dim, labelOut.dim, labelIn.beginSequence, labelIn.endSequence, labelOut.beginSequence, labelOut.endSequence);

        // unk symbol
        mUnk = readerConfig(L"unk", "<unk>");
    }

#if 0
    template <class ElemType>
    void SequenceReader<ElemType>::ReadWord(char* word, FILE* fin)
    {
        FailBecauseDeprecated(__FUNCTION__);    // DEPRECATED CLASS, SHOULD NOT BE USED ANYMORE

        int a = 0, ch;

        while (!feof(fin))
        {
            ch = fgetc(fin);

            if (ch == 13)
                continue;

            if ((ch == ' ') || (ch == '\t') || (ch == '\n'))
            {
                if (a > 0)
                {
                    if (ch == '\n')
                        ungetc(ch, fin);
                    break;
                }

                if (ch == '\n')
                {
                    strcpy_s(word, strlen("</s>"), (char*) "</s>");
                    return;
                }
                else
                    continue;
            }

            word[a] = (char)ch;
            a++;

            if (a >= MAX_STRING)
            {
                // printf("Too long word found!\n");   // truncate too long words
                a--;
            }
        }
        word[a] = 0;
    }
#endif

    template <class ElemType>
    void SequenceReader<ElemType>::ReadClassInfo(const wstring& vocfile, int& classSize,
        map<string, int>& word4idx,
        map<int, string>& idx4word,
        map<int, int>& idx4class,
        map<int, size_t>& idx4cnt,
        int nwords, // only used for a consistency check
        string mUnk,
        noiseSampler<long>& m_noiseSampler,
        bool /*flatten*/)
    {
        string tmp_vocfile(vocfile.begin(), vocfile.end()); // convert from wstring to string
        string strtmp;
        size_t cnt;
        int clsidx, b;
        classSize = 0;

        string line;
        vector<string> tokens;
        ifstream fin;
        fin.open(tmp_vocfile.c_str());
        if (!fin)
        {
            RuntimeError("cannot open word class file");
        }

        while (getline(fin, line))
        {
            line = trim(line);
            tokens = msra::strfun::split(line, "\t ");
            assert(tokens.size() == 4);

            b = stoi(tokens[0]);
            cnt = (size_t)stof(tokens[1]);
            strtmp = tokens[2];
            clsidx = stoi(tokens[3]);

            idx4cnt[b] = cnt;
            word4idx[strtmp] = b;
            idx4word[b] = strtmp;

            idx4class[b] = clsidx;
            classSize = max(classSize, clsidx);
        }
        fin.close();
        classSize++;

        // Note: If users specify labelDim = 0 (->nwords) this will not fail. Later we will interpret this as "infer".
        if (idx4class.size() < nwords)
            RuntimeError("ReadClassInfo: The actual number of words %d is smaller than the specified vocabulary size %d. Check if labelDim is too large. ", (int)idx4class.size(), (int)nwords);

        std::vector<double> counts(idx4cnt.size());
        for (const auto& p : idx4cnt)
            counts[p.first] = (double)p.second;
        m_noiseSampler = noiseSampler<long>(counts);

        // check if unk is the same used in vocabulary file
        if (word4idx.find(mUnk.c_str()) == word4idx.end())
            fprintf(stderr, "ReadClassInfo: 'unknown' symbol unk='%s' is not in vocabulary file. Unknown words will error out if encountered.\n", mUnk.c_str());
    }

    // InitCache - Initialize the caching reader if cache files exist, otherwise the writer
    // readerConfig - reader configuration
    template <class ElemType>
    void SequenceReader<ElemType>::InitCache(const ConfigParameters& readerConfig)
    {
        // check for a writer tag first (lets us know we are caching)
        if (!readerConfig.Exists(L"writerType"))
            return;

        // first try to open the binary cache
        bool found = false;
        try
        {
            // TODO: need to go down to all levels, maybe search for sectionType
            ConfigArray filesList(',');
            vector<std::wstring> names;
            if (readerConfig.Exists(L"wfile"))
            {
                filesList.push_back(readerConfig(L"wfile"));
                if (fexists(readerConfig(L"wfile")))
                    found = true;
            }
            FindConfigNames(readerConfig, "wfile", names);
            for (const auto& name : names)
            {
                ConfigParameters config = readerConfig(name);
                filesList.push_back(config("wfile"));
                if (fexists(config("wfile")))
                    found = true;
            }

            // if we have a file already, we are going to read the cached files
            if (found)
            {
                ConfigParameters config;
                readerConfig.CopyTo(config);
                // mmodify the config so the reader types look correct
                config["readerType"] = config("writerType");
                config["file"] = filesList;
                m_cachingReader = new DataReader(config);
            }
            else
            {
                m_cachingWriter = new DataWriter(readerConfig);

                // now get the section names for map and category types
                std::map<std::wstring, SectionType, nocase_compare> sections;
                m_cachingWriter->GetSections(sections);
                for (const auto& pair : sections)
                {
                    // TODO: we would need to add a sequenceMap type here as well
                    // or maybe change to heirarchal name (i.e. root.labelIn.map)
                    if (pair.second == sectionTypeCategoryLabel)
                    {
                        m_labelsCategoryName[labelInfoOut] = pair.first;
                    }
                    else if (pair.second == sectionTypeLabelMapping)
                    {
                        m_labelsMapName[labelInfoOut] = pair.first;
                    }
=======
        // initialize all the variables
        m_mbStartSample = m_epoch = m_totalSamples = m_epochStartSample = m_seqIndex = 0;
        m_endReached = false;
        m_readNextSampleLine = 0;
        m_readNextSample = 0;
        m_traceLevel = readerConfig(L"traceLevel", 0);
        m_parser.SetTraceLevel(m_traceLevel);

        // The input data is a combination of the label Data and extra feature dims together
        //    m_featureCount = m_featureDim + m_labelInfo[labelInfoIn].dim;
        m_featureCount = 1;

        wstring pathName = readerConfig(L"file");
        if (m_traceLevel > 0)
            fprintf(stderr, "LMSequenceReader: reading input file %ls...\n", pathName.c_str());

        // TODO: how many of these do we have? labelInfoIn, Min, Out, Max, and there must be exactly 2?
        const LabelInfo& labelIn = m_labelInfo[labelInfoIn];
        const LabelInfo& labelOut = m_labelInfo[labelInfoOut];
        m_parser.ParseInit(pathName.c_str(), m_featureDim, labelIn.dim, labelOut.dim, labelIn.beginSequence, labelIn.endSequence, labelOut.beginSequence, labelOut.endSequence);

        // unk symbol
        mUnk = readerConfig(L"unk", "<unk>");
    }

    template <class ElemType>
    void SequenceReader<ElemType>::ReadClassInfo(const wstring& vocfile, int& classSize,
        map<string, int>& word4idx,
        map<int, string>& idx4word,
        map<int, int>& idx4class,
        map<int, size_t>& idx4cnt,
        int nwords, // only used for a consistency check
        string mUnk,
        noiseSampler<long>& m_noiseSampler,
        bool /*flatten*/)
    {
        string tmp_vocfile(vocfile.begin(), vocfile.end()); // convert from wstring to string
        string strtmp;
        size_t cnt;
        int clsidx, b;
        classSize = 0;

        string line;
        vector<string> tokens;
        ifstream fin;
        fin.open(tmp_vocfile.c_str());
        if (!fin)
        {
            RuntimeError("cannot open word class file");
        }

        while (getline(fin, line))
        {
            line = trim(line);
            tokens = msra::strfun::split(line, "\t ");
            assert(tokens.size() == 4);

            b = stoi(tokens[0]);
            cnt = (size_t) stof(tokens[1]);
            strtmp = tokens[2];
            clsidx = stoi(tokens[3]);

            idx4cnt[b] = cnt;
            word4idx[strtmp] = b;
            idx4word[b] = strtmp;

            idx4class[b] = clsidx;
            classSize = max(classSize, clsidx);
        }
        fin.close();
        classSize++;

        // Note: If users specify labelDim = 0 (->nwords) this will not fail. Later we will interpret this as "infer".
        if (idx4class.size() < nwords)
            RuntimeError("ReadClassInfo: The actual number of words %d is smaller than the specified vocabulary size %d. Check if labelDim is too large. ", (int) idx4class.size(), (int) nwords);

        std::vector<double> counts(idx4cnt.size());
        for (const auto& p : idx4cnt)
            counts[p.first] = (double) p.second;
        m_noiseSampler = noiseSampler<long>(counts);

        // check if unk is the same used in vocabulary file
        if (word4idx.find(mUnk.c_str()) == word4idx.end())
            fprintf(stderr, "ReadClassInfo: 'unknown' symbol unk='%s' is not in vocabulary file. Unknown words will error out if encountered.\n", mUnk.c_str());
    }

    // InitCache - Initialize the caching reader if cache files exist, otherwise the writer
    // readerConfig - reader configuration
    template <class ElemType>
    void SequenceReader<ElemType>::InitCache(const ConfigParameters& readerConfig)
    {
        // check for a writer tag first (lets us know we are caching)
        if (!readerConfig.Exists(L"writerType"))
            return;

        // first try to open the binary cache
        bool found = false;
        try
        {
            // TODO: need to go down to all levels, maybe search for sectionType
            ConfigArray filesList(',');
            vector<std::wstring> names;
            if (readerConfig.Exists(L"wfile"))
            {
                filesList.push_back(readerConfig(L"wfile"));
                if (fexists(readerConfig(L"wfile")))
                    found = true;
            }
            FindConfigNames(readerConfig, "wfile", names);
            for (const auto& name : names)
            {
                ConfigParameters config = readerConfig(name);
                filesList.push_back(config("wfile"));
                if (fexists(config("wfile")))
                    found = true;
            }

            // if we have a file already, we are going to read the cached files
            if (found)
            {
                ConfigParameters config;
                readerConfig.CopyTo(config);
                // mmodify the config so the reader types look correct
                config["readerType"] = config("writerType");
                config["file"] = filesList;
                m_cachingReader = new DataReader(config);
            }
            else
            {
                m_cachingWriter = new DataWriter(readerConfig);

                // now get the section names for map and category types
                std::map<std::wstring, SectionType, nocase_compare> sections;
                m_cachingWriter->GetSections(sections);
                for (const auto& pair : sections)
                {
                    // TODO: we would need to add a sequenceMap type here as well
                    // or maybe change to heirarchal name (i.e. root.labelIn.map)
                    if (pair.second == sectionTypeCategoryLabel)
                    {
                        m_labelsCategoryName[labelInfoOut] = pair.first;
                    }
                    else if (pair.second == sectionTypeLabelMapping)
                    {
                        m_labelsMapName[labelInfoOut] = pair.first;
                    }
                }
            }
        }
        catch (runtime_error err)
        {
            fprintf(stderr, "Error attemping to create Binary%s\n%s\n", found ? "Reader" : "Writer", err.what());
            delete m_cachingReader;
            m_cachingReader = NULL;
            delete m_cachingWriter;
            m_cachingWriter = NULL;
        }
        catch (...)
        {
            // if there is any error, just get rid of the object
            fprintf(stderr, "Error attemping to create Binary%s\n", found ? "Reader" : "Writer");
            delete m_cachingReader;
            m_cachingReader = NULL;
            delete m_cachingWriter;
            m_cachingWriter = NULL;
        }
    }

    // destructor - virtual so it gets called properly
    template <class ElemType>
    SequenceReader<ElemType>::~SequenceReader()
    {
        ReleaseMemory();
        delete m_cachingReader;
        delete m_cachingWriter;
    }

    // ReleaseMemory - release the memory footprint of SequenceReader
    // used when the caching reader is taking over
    template <class ElemType>
    void SequenceReader<ElemType>::ReleaseMemory()
    {
        if (m_featuresBuffer != NULL)
            delete[] m_featuresBuffer;
        m_featuresBuffer = NULL;
        if (m_labelsBuffer != NULL)
            delete[] m_labelsBuffer;
        m_labelsBuffer = NULL;
        if (m_labelsIdBuffer != NULL)
            delete[] m_labelsIdBuffer;
        m_labelsIdBuffer = NULL;
        m_featureData.clear();
        m_labelIdData.clear();
        //m_labelData.clear();
        m_sequence.clear();
    }

    // SetupEpoch - Setup the proper position in the file, and other variable settings to start a particular epoch
    template <class ElemType>
    void SequenceReader<ElemType>::SetupEpoch()
    {
        FailBecauseDeprecated(__FUNCTION__);    // DEPRECATED CLASS, SHOULD NOT BE USED ANYMORE

                                                // if we are starting fresh (epoch zero and no data read), init everything
                                                // however if we are using cachingWriter, we need to know record count, so do that first
        if (m_epoch == 0 && m_totalSamples == 0 && m_cachingWriter == NULL)
        {
            m_readNextSampleLine = m_readNextSample = m_epochStartSample = m_mbStartSample = m_seqIndex = 0;
            m_parser.SetFilePosition(0);    // TODO: can this ever be set to not 0?
        }
        else // otherwise, position the read to start at the right location
        {
            m_seqIndex = 0;
            // don't know the total number of samples yet, so count them
            if (m_totalSamples == 0)
            {
                if (m_traceLevel > 0)
                    fprintf(stderr, "starting at epoch %zd parsing all data to determine record count\n", m_epoch);
                // choose a large number to read
                m_parser.SetFilePosition(0);
                m_mbStartSample = 0;
                while (EnsureDataAvailable(m_mbStartSample))
                {
                    m_mbStartSample = m_totalSamples;
                    m_seqIndex = m_sequence.size();
                }
                if (m_traceLevel > 0)
                    fprintf(stderr, "\n %zd records found\n", m_totalSamples);
            }
            m_seqIndex = 0;

            // we have a slight dilemma here, if we haven't determined the end of the file yet
            // and the user told us to find how many records are in the file, we can't distinguish "almost done"
            // with a file (a character away) and the middle of the file. So read ahead a record to see if it's there.
            bool endReached = m_endReached;
            if (!endReached)
            {
                if (!m_parser.HasMoreData())
                {
                    endReached = true;
                    UpdateDataVariables();
                    assert(m_endReached);
>>>>>>> b7053a3b
                }
            }

            // always start from the first sample
            m_epochStartSample = m_mbStartSample = 0;
        }
        catch (runtime_error err)
        {
            fprintf(stderr, "Error attemping to create Binary%s\n%s\n", found ? "Reader" : "Writer", err.what());
            delete m_cachingReader;
            m_cachingReader = NULL;
            delete m_cachingWriter;
            m_cachingWriter = NULL;
        }
        catch (...)
        {
            // if there is any error, just get rid of the object
            fprintf(stderr, "Error attemping to create Binary%s\n", found ? "Reader" : "Writer");
            delete m_cachingReader;
            m_cachingReader = NULL;
            delete m_cachingWriter;
            m_cachingWriter = NULL;
        }
    }

<<<<<<< HEAD
    // destructor - virtual so it gets called properly
    template <class ElemType>
    SequenceReader<ElemType>::~SequenceReader()
    {
        ReleaseMemory();
        delete m_cachingReader;
        delete m_cachingWriter;
    }

    // ReleaseMemory - release the memory footprint of SequenceReader
    // used when the caching reader is taking over
    template <class ElemType>
    void SequenceReader<ElemType>::ReleaseMemory()
    {
        if (m_featuresBuffer != NULL)
            delete[] m_featuresBuffer;
        m_featuresBuffer = NULL;
        if (m_labelsBuffer != NULL)
            delete[] m_labelsBuffer;
        m_labelsBuffer = NULL;
        if (m_labelsIdBuffer != NULL)
            delete[] m_labelsIdBuffer;
        m_labelsIdBuffer = NULL;
        m_featureData.clear();
        m_labelIdData.clear();
        //m_labelData.clear();
        m_sequence.clear();
    }

    // SetupEpoch - Setup the proper position in the file, and other variable settings to start a particular epoch
    template <class ElemType>
    void SequenceReader<ElemType>::SetupEpoch()
    {
        FailBecauseDeprecated(__FUNCTION__);    // DEPRECATED CLASS, SHOULD NOT BE USED ANYMORE

                                                // if we are starting fresh (epoch zero and no data read), init everything
                                                // however if we are using cachingWriter, we need to know record count, so do that first
        if (m_epoch == 0 && m_totalSamples == 0 && m_cachingWriter == NULL)
        {
            m_readNextSampleLine = m_readNextSample = m_epochStartSample = m_mbStartSample = m_seqIndex = 0;
            m_parser.SetFilePosition(0);    // TODO: can this ever be set to not 0?
        }
        else // otherwise, position the read to start at the right location
        {
            m_seqIndex = 0;
            // don't know the total number of samples yet, so count them
            if (m_totalSamples == 0)
            {
                if (m_traceLevel > 0)
                    fprintf(stderr, "starting at epoch %zd parsing all data to determine record count\n", m_epoch);
                // choose a large number to read
                m_parser.SetFilePosition(0);
                m_mbStartSample = 0;
                while (EnsureDataAvailable(m_mbStartSample))
                {
                    m_mbStartSample = m_totalSamples;
                    m_seqIndex = m_sequence.size();
                }
                if (m_traceLevel > 0)
                    fprintf(stderr, "\n %zd records found\n", m_totalSamples);
            }
            m_seqIndex = 0;

            // we have a slight dilemma here, if we haven't determined the end of the file yet
            // and the user told us to find how many records are in the file, we can't distinguish "almost done"
            // with a file (a character away) and the middle of the file. So read ahead a record to see if it's there.
            bool endReached = m_endReached;
            if (!endReached)
            {
                if (!m_parser.HasMoreData())
                {
                    endReached = true;
                    UpdateDataVariables();
                    assert(m_endReached);
                }
            }

            // always start from the first sample
            m_epochStartSample = m_mbStartSample = 0;
        }
    }

    template <class ElemType>
    void SequenceReader<ElemType>::LMSetupEpoch()
    {
        m_readNextSampleLine = m_readNextSample = m_epochStartSample = m_mbStartSample = m_seqIndex = 0;
    }

    // utility function to round an integer up to a multiple of size
    inline size_t RoundUp(size_t value, size_t size)
    {
        return ((value + size - 1) / size) * size;
    }

    //StartMinibatchLoop - Startup a minibatch loop
    // mbSize - [in] size of the minibatch (number of Samples, etc.)
    //     NOTE: for sequence data, this will be the MAX size of a sequence, as every sequence could be a different length
    // epoch - [in] epoch number for this loop, if > 0 the requestedEpochSamples must be specified (unless epoch zero was completed this run)
    // requestedEpochSamples - [in] number of samples to randomize, defaults to requestDataSize which uses the number of samples there are in the dataset
    template <class ElemType>
    void SequenceReader<ElemType>::StartMinibatchLoop(size_t mbSize, size_t epoch, size_t requestedEpochSamples)
    {
        FailBecauseDeprecated(__FUNCTION__);    // DEPRECATED CLASS, SHOULD NOT BE USED ANYMORE

                                                // if we aren't currently caching, see if we can use a cache
        if (!m_cachingReader && !m_cachingWriter)
        {
            InitCache(m_readerConfig);
            if (m_cachingReader)
                ReleaseMemory(); // free the memory used by the SequenceReader
        }

        // if we are reading from the cache, do so now and return
        if (m_cachingReader)
        {
            m_cachingReader->StartMinibatchLoop(mbSize, epoch, requestedEpochSamples);
            return;
        }

        if (m_featuresBuffer == NULL)
        {
            const LabelInfo& labelInfo = m_labelInfo[(m_labelInfo[labelInfoOut].type == labelNextWord) ? labelInfoIn : labelInfoOut];
            m_featuresBuffer = new ElemType[mbSize * labelInfo.dim];
            memset(m_featuresBuffer, 0, sizeof(ElemType) * mbSize * labelInfo.dim);
        }

        if (m_labelsBuffer == NULL)
        {
            const LabelInfo& labelInfo = m_labelInfo[(m_labelInfo[labelInfoOut].type == labelNextWord) ? labelInfoIn : labelInfoOut];
            if (labelInfo.type == labelCategory)
            {
                m_labelsBuffer = new ElemType[mbSize * labelInfo.dim];
                memset(m_labelsBuffer, 0, sizeof(ElemType) * mbSize * labelInfo.dim);
                m_labelsIdBuffer = new LabelIdType[mbSize];
                memset(m_labelsIdBuffer, 0, sizeof(LabelIdType) * mbSize);
            }
            else if (labelInfo.type != labelNone)
            {
                m_labelsBuffer = new ElemType[mbSize];
                memset(m_labelsBuffer, 0, sizeof(ElemType) * mbSize);
                m_labelsIdBuffer = NULL;
            }
        }

        m_mbSize = mbSize;
        if (requestedEpochSamples == requestDataSize)
        {
            if (!m_endReached)
            {
                m_epochSize = requestDataSize;
            }
        }
        else
        {
            m_epochSize = requestedEpochSamples;
        }

        // we use epochSize, which might not be set yet, so use a default value for allocations if not yet set
        size_t epochSize = m_epochSize == requestDataSize ? 1000 : m_epochSize;
        m_epoch = epoch;
        m_mbStartSample = epoch * m_epochSize;

        // allocate room for the data
        m_featureData.reserve(m_featureCount * epochSize);
        if (m_labelInfo[labelInfoOut].type == labelCategory)
            m_labelIdData.reserve(epochSize);
        //else if (m_labelInfo[labelInfoOut].type != labelNone)
        //    m_labelData.reserve(epochSize);
        m_sequence.reserve(m_seqIndex); // clear out the sequence array
                                        // this is too complicated for LM
                                        // SetupEpoch();
                                        // use the LMSetupEpoch() instead
        LMSetupEpoch();

        m_clsinfoRead = false;
        m_idx2clsRead = false;

        m_parser.ParseReset();
    }

    template <class ElemType>
    bool SequenceReader<ElemType>::DataEnd()
    {
        FailBecauseDeprecated(__FUNCTION__);    // DEPRECATED CLASS, SHOULD NOT BE USED ANYMORE

        return SentenceEnd();
    }

    template <class ElemType>
    bool SequenceReader<ElemType>::SentenceEnd()
    {
        FailBecauseDeprecated(__FUNCTION__);    // DEPRECATED CLASS, SHOULD NOT BE USED ANYMORE

                                                // this is after getMinibatch size, which has increased m_seqIndex by 1
                                                // so the real index is m_seqIndex - 1;
        int seqIndex = (int)m_seqIndex - 1;

        // now get the labels
        const LabelInfo& labelInfo = m_labelInfo[(m_labelInfo[labelInfoOut].type == labelNextWord) ? labelInfoIn : labelInfoOut];

        size_t actualmbsize = 0;

        // figure out the size of the next sequence
        if (seqIndex > 0)
        {
            actualmbsize = m_sequence[seqIndex] - m_sequence[seqIndex - 1];
        }
        else
        {
            actualmbsize = m_sequence[0];
        }

        if (actualmbsize < m_mbSize)
            return true;

        size_t jEnd = m_sequence[seqIndex] - 1;

        if (labelInfo.type == labelCategory)
        {
            LabelIdType index;
            if (CheckIdFromLabel(labelInfo.endSequence, labelInfo, index) == false)
                RuntimeError("cannot find sentence begining label");

            if (m_labelIdData[jEnd] == index)
                return true;
            else
                return false;
        }
        return false;
    }

    /// the output label is a [4 x T] matrix, where T is the number of words observed
    /// the first row is the word index
    /// the second row is the class id of this word
    /// the third row is begining index of the class for this word
    /// the fourth row is the ending index + 1 of the class for this word
    template <class ElemType>
    void SequenceReader<ElemType>::GetLabelOutput(StreamMinibatchInputs& matrices,
        size_t m_mbStartSample, size_t actualmbsize)
    {
        FailBecauseDeprecated(__FUNCTION__);    // DEPRECATED CLASS, SHOULD NOT BE USED ANYMORE

        size_t j = 0;
        if (!matrices.HasInput(m_labelsName[labelInfoOut]))
            return;

        Matrix<ElemType>& labels = matrices.GetInputMatrix<ElemType>(m_labelsName[labelInfoOut]);

        if (readerMode == ReaderMode::NCE)
            labels.Resize(2 * (m_noiseSampleSize + 1), actualmbsize);
        else if (readerMode == ReaderMode::Class)
            labels.Resize(4, actualmbsize);
        else if (readerMode == ReaderMode::Softmax)
            labels.Resize(1, actualmbsize);

        for (size_t jSample = m_mbStartSample; j < actualmbsize; ++j, ++jSample)
        {
            // pick the right sample with randomization if desired
            size_t jRand = jSample;
            int wrd = m_labelIdData[jRand];
            labels.SetValue(0, j, (ElemType)wrd);

            if (readerMode == ReaderMode::NCE)
            {
                labels.SetValue(1, j, (ElemType)m_noiseSampler.logprob(wrd));
                for (size_t noiseid = 0; noiseid < m_noiseSampleSize; noiseid++)
                {
                    int wid = m_noiseSampler.sample();
                    labels.SetValue(2 * (noiseid + 1), j, (ElemType)wid);
                    labels.SetValue(2 * (noiseid + 1) + 1, j, -(ElemType)m_noiseSampler.logprob(wid));
                }
            }
            else if (readerMode == ReaderMode::Class)
            {
                int clsidx = idx4class[wrd];
                if (m_classSize > 0)
                {
                    labels.SetValue(1, j, (ElemType)clsidx);
                    // save the [begining ending_indx) of the class
                    labels.SetValue(2, j, (*m_classInfoLocal)(0, clsidx)); // begining index of the class
                    labels.SetValue(3, j, (*m_classInfoLocal)(1, clsidx)); // end index of the class
                }
            }
        }
    }
    template <class ElemType>
    void SequenceReader<ElemType>::GetInputProb(StreamMinibatchInputs& matrices)
    {
        FailBecauseDeprecated(__FUNCTION__);    // DEPRECATED CLASS, SHOULD NOT BE USED ANYMORE

        if (!matrices.HasInput(STRIDX2PROB))
            return;

        if (m_idx2probRead)
            return;

        Matrix<ElemType>& idx2prob = matrices.GetInputMatrix<ElemType>(STRIDX2PROB);

        // populate local CPU matrix
        m_id2Prob->SwitchToMatrixType(MatrixType::DENSE, matrixFormatDense, false);
        m_id2Prob->Resize(nwords, 1, false);

        // move to CPU since element-wise operation is expensive and can go wrong in GPU
        int curDevId = m_id2Prob->GetDeviceId();
        m_id2Prob->TransferFromDeviceToDevice(curDevId, CPUDEVICE, true, false, false);
        for (size_t j = 0; j < nwords; j++)
            (*m_id2Prob)((int)j, 0) = (float)m_noiseSampler.prob((int)j);
        m_id2Prob->TransferFromDeviceToDevice(CPUDEVICE, curDevId, true, false, false);

        int oldDeviceId = idx2prob.GetDeviceId();
        // caution, SetValue changes idx2cls from GPU to CPU, may change this behavior later
        idx2prob.SetValue(*m_id2Prob);
        idx2prob.TransferFromDeviceToDevice(idx2prob.GetDeviceId(), oldDeviceId, true);

        m_idx2probRead = true;
    }

    // TODO: Document what this is. It seems we can fill specific hard-coded inputs with something interesting.
    template <class ElemType>
    void SequenceReader<ElemType>::GetInputToClass(StreamMinibatchInputs& matrices)
    {
        if (!matrices.HasInput(STRIDX2CLS))
            return;

        if (m_idx2clsRead)
            return;

        Matrix<ElemType>& idx2cls = matrices.GetInputMatrix<ElemType>(STRIDX2CLS);

        // populate local CPU matrix
        m_id2classLocal->SwitchToMatrixType(MatrixType::DENSE, matrixFormatDense, false);
        m_id2classLocal->Resize(nwords, 1, false);

        // move to CPU since element-wise operation is expensive and can go wrong in GPU
        int curDevId = m_id2classLocal->GetDeviceId();
        m_id2classLocal->TransferFromDeviceToDevice(curDevId, CPUDEVICE, true, false, false);
        for (size_t j = 0; j < nwords; j++)
        {
            int clsidx = idx4class[(int)j];
            (*m_id2classLocal)(j, 0) = (float)clsidx;
        }
        m_id2classLocal->TransferFromDeviceToDevice(CPUDEVICE, curDevId, true, false, false);

        int oldDeviceId = idx2cls.GetDeviceId();
        // caution, SetValue changes idx2cls from GPU to CPU, may change this behavior later
        idx2cls.SetValue(*m_id2classLocal);
        idx2cls.TransferFromDeviceToDevice(idx2cls.GetDeviceId(), oldDeviceId, true);

        m_idx2clsRead = true;
    }

    template <class ElemType>
    void SequenceReader<ElemType>::GetClassInfo()
    {
        if (m_clsinfoRead)
            return;

        // populate local CPU matrix
        m_classInfoLocal->SwitchToMatrixType(MatrixType::DENSE, matrixFormatDense, false);
        m_classInfoLocal->Resize(2, m_classSize);

        // move to CPU since element-wise operation is expensive and can go wrong in GPU
        int curDevId = m_classInfoLocal->GetDeviceId();
        m_classInfoLocal->TransferFromDeviceToDevice(curDevId, CPUDEVICE, true, false, false);

        int clsidx;
        int prvcls = -1;
        for (size_t j = 0; j < nwords; j++)
        {
            clsidx = idx4class[(int)j];
            if (prvcls != clsidx && clsidx > prvcls)
            {
                if (prvcls >= 0)
                    (*m_classInfoLocal)(1, prvcls) = (float)j;
                prvcls = clsidx;
                (*m_classInfoLocal)(0, prvcls) = (float)j;
            }
            else if (prvcls > clsidx)
            {
                // nwords is larger than the actual number of words
                LogicError("LMSequenceReader::GetClassInfo probably the number of words specified is larger than the actual number of words. Check network builder and data reader. ");
            }
=======
    template <class ElemType>
    void SequenceReader<ElemType>::LMSetupEpoch()
    {
        m_readNextSampleLine = m_readNextSample = m_epochStartSample = m_mbStartSample = m_seqIndex = 0;
    }

    // utility function to round an integer up to a multiple of size
    inline size_t RoundUp(size_t value, size_t size)
    {
        return ((value + size - 1) / size) * size;
    }

    //StartMinibatchLoop - Startup a minibatch loop
    // mbSize - [in] size of the minibatch (number of Samples, etc.)
    //     NOTE: for sequence data, this will be the MAX size of a sequence, as every sequence could be a different length
    // epoch - [in] epoch number for this loop, if > 0 the requestedEpochSamples must be specified (unless epoch zero was completed this run)
    // requestedEpochSamples - [in] number of samples to randomize, defaults to requestDataSize which uses the number of samples there are in the dataset
    template <class ElemType>
    void SequenceReader<ElemType>::StartMinibatchLoop(size_t mbSize, size_t epoch, size_t requestedEpochSamples)
    {
        FailBecauseDeprecated(__FUNCTION__);    // DEPRECATED CLASS, SHOULD NOT BE USED ANYMORE

                                                // if we aren't currently caching, see if we can use a cache
        if (!m_cachingReader && !m_cachingWriter)
        {
            InitCache(m_readerConfig);
            if (m_cachingReader)
                ReleaseMemory(); // free the memory used by the SequenceReader
        }

        // if we are reading from the cache, do so now and return
        if (m_cachingReader)
        {
            m_cachingReader->StartMinibatchLoop(mbSize, epoch, requestedEpochSamples);
            return;
        }

        if (m_featuresBuffer == NULL)
        {
            const LabelInfo& labelInfo = m_labelInfo[(m_labelInfo[labelInfoOut].type == labelNextWord) ? labelInfoIn : labelInfoOut];
            m_featuresBuffer = new ElemType[mbSize * labelInfo.dim];
            memset(m_featuresBuffer, 0, sizeof(ElemType) * mbSize * labelInfo.dim);
        }

        if (m_labelsBuffer == NULL)
        {
            const LabelInfo& labelInfo = m_labelInfo[(m_labelInfo[labelInfoOut].type == labelNextWord) ? labelInfoIn : labelInfoOut];
            if (labelInfo.type == labelCategory)
            {
                m_labelsBuffer = new ElemType[mbSize * labelInfo.dim];
                memset(m_labelsBuffer, 0, sizeof(ElemType) * mbSize * labelInfo.dim);
                m_labelsIdBuffer = new LabelIdType[mbSize];
                memset(m_labelsIdBuffer, 0, sizeof(LabelIdType) * mbSize);
            }
            else if (labelInfo.type != labelNone)
            {
                m_labelsBuffer = new ElemType[mbSize];
                memset(m_labelsBuffer, 0, sizeof(ElemType) * mbSize);
                m_labelsIdBuffer = NULL;
            }
        }

        m_mbSize = mbSize;
        if (requestedEpochSamples == requestDataSize)
        {
            if (!m_endReached)
            {
                m_epochSize = requestDataSize;
            }
        }
        else
        {
            m_epochSize = requestedEpochSamples;
        }

        // we use epochSize, which might not be set yet, so use a default value for allocations if not yet set
        size_t epochSize = m_epochSize == requestDataSize ? 1000 : m_epochSize;
        m_epoch = epoch;
        m_mbStartSample = epoch * m_epochSize;

        // allocate room for the data
        m_featureData.reserve(m_featureCount * epochSize);
        if (m_labelInfo[labelInfoOut].type == labelCategory)
            m_labelIdData.reserve(epochSize);
        //else if (m_labelInfo[labelInfoOut].type != labelNone)
        //    m_labelData.reserve(epochSize);
        m_sequence.reserve(m_seqIndex); // clear out the sequence array
                                        // this is too complicated for LM
                                        // SetupEpoch();
                                        // use the LMSetupEpoch() instead
        LMSetupEpoch();

        m_clsinfoRead = false;
        m_idx2clsRead = false;

        m_parser.ParseReset();
    }

    template <class ElemType>
    bool SequenceReader<ElemType>::DataEnd()
    {
        FailBecauseDeprecated(__FUNCTION__);    // DEPRECATED CLASS, SHOULD NOT BE USED ANYMORE

        return SentenceEnd();
    }

    template <class ElemType>
    bool SequenceReader<ElemType>::SentenceEnd()
    {
        FailBecauseDeprecated(__FUNCTION__);    // DEPRECATED CLASS, SHOULD NOT BE USED ANYMORE

                                                // this is after getMinibatch size, which has increased m_seqIndex by 1
                                                // so the real index is m_seqIndex - 1;
        int seqIndex = (int) m_seqIndex - 1;

        // now get the labels
        const LabelInfo& labelInfo = m_labelInfo[(m_labelInfo[labelInfoOut].type == labelNextWord) ? labelInfoIn : labelInfoOut];

        size_t actualmbsize = 0;

        // figure out the size of the next sequence
        if (seqIndex > 0)
        {
            actualmbsize = m_sequence[seqIndex] - m_sequence[seqIndex - 1];
        }
        else
        {
            actualmbsize = m_sequence[0];
        }

        if (actualmbsize < m_mbSize)
            return true;

        size_t jEnd = m_sequence[seqIndex] - 1;

        if (labelInfo.type == labelCategory)
        {
            LabelIdType index;
            if (CheckIdFromLabel(labelInfo.endSequence, labelInfo, index) == false)
                RuntimeError("cannot find sentence begining label");

            if (m_labelIdData[jEnd] == index)
                return true;
            else
                return false;
        }
        return false;
    }

    /// the output label is a [4 x T] matrix, where T is the number of words observed
    /// the first row is the word index
    /// the second row is the class id of this word
    /// the third row is begining index of the class for this word
    /// the fourth row is the ending index + 1 of the class for this word
    template <class ElemType>
    void SequenceReader<ElemType>::GetLabelOutput(StreamMinibatchInputs& matrices,
        size_t m_mbStartSample, size_t actualmbsize)
    {
        FailBecauseDeprecated(__FUNCTION__);    // DEPRECATED CLASS, SHOULD NOT BE USED ANYMORE

        size_t j = 0;
        if (!matrices.HasInput(m_labelsName[labelInfoOut]))
            return;

        Matrix<ElemType>& labels = matrices.GetInputMatrix<ElemType>(m_labelsName[labelInfoOut]);

        if (readerMode == ReaderMode::NCE)
            labels.Resize(2 * (m_noiseSampleSize + 1), actualmbsize);
        else if (readerMode == ReaderMode::Class)
            labels.Resize(4, actualmbsize);
        else if (readerMode == ReaderMode::Softmax)
            labels.Resize(1, actualmbsize);

        for (size_t jSample = m_mbStartSample; j < actualmbsize; ++j, ++jSample)
        {
            // pick the right sample with randomization if desired
            size_t jRand = jSample;
            int wrd = m_labelIdData[jRand];
            labels.SetValue(0, j, (ElemType) wrd);

            if (readerMode == ReaderMode::NCE)
            {
                labels.SetValue(1, j, (ElemType) m_noiseSampler.logprob(wrd));
                for (size_t noiseid = 0; noiseid < m_noiseSampleSize; noiseid++)
                {
                    int wid = m_noiseSampler.sample();
                    labels.SetValue(2 * (noiseid + 1), j, (ElemType) wid);
                    labels.SetValue(2 * (noiseid + 1) + 1, j, -(ElemType) m_noiseSampler.logprob(wid));
                }
            }
            else if (readerMode == ReaderMode::Class)
            {
                int clsidx = idx4class[wrd];
                if (m_classSize > 0)
                {
                    labels.SetValue(1, j, (ElemType) clsidx);
                    // save the [begining ending_indx) of the class
                    labels.SetValue(2, j, (*m_classInfoLocal)(0, clsidx)); // begining index of the class
                    labels.SetValue(3, j, (*m_classInfoLocal)(1, clsidx)); // end index of the class
                }
            }
        }
    }
    template <class ElemType>
    void SequenceReader<ElemType>::GetInputProb(StreamMinibatchInputs& matrices)
    {
        FailBecauseDeprecated(__FUNCTION__);    // DEPRECATED CLASS, SHOULD NOT BE USED ANYMORE

        if (!matrices.HasInput(STRIDX2PROB))
            return;

        if (m_idx2probRead)
            return;

        Matrix<ElemType>& idx2prob = matrices.GetInputMatrix<ElemType>(STRIDX2PROB);

        // populate local CPU matrix
        m_id2Prob->SwitchToMatrixType(MatrixType::DENSE, matrixFormatDense, false);
        m_id2Prob->Resize(nwords, 1, false);

        // move to CPU since element-wise operation is expensive and can go wrong in GPU
        int curDevId = m_id2Prob->GetDeviceId();
        m_id2Prob->TransferFromDeviceToDevice(curDevId, CPUDEVICE, true, false, false);
        for (size_t j = 0; j < nwords; j++)
            (*m_id2Prob)((int) j, 0) = (float) m_noiseSampler.prob((int) j);
        m_id2Prob->TransferFromDeviceToDevice(CPUDEVICE, curDevId, true, false, false);

        int oldDeviceId = idx2prob.GetDeviceId();
        // caution, SetValue changes idx2cls from GPU to CPU, may change this behavior later
        idx2prob.SetValue(*m_id2Prob);
        idx2prob.TransferFromDeviceToDevice(idx2prob.GetDeviceId(), oldDeviceId, true);

        m_idx2probRead = true;
    }

    // TODO: Document what this is. It seems we can fill specific hard-coded inputs with something interesting.
    template <class ElemType>
    void SequenceReader<ElemType>::GetInputToClass(StreamMinibatchInputs& matrices)
    {
        if (!matrices.HasInput(STRIDX2CLS))
            return;

        if (m_idx2clsRead)
            return;

        Matrix<ElemType>& idx2cls = matrices.GetInputMatrix<ElemType>(STRIDX2CLS);

        // populate local CPU matrix
        m_id2classLocal->SwitchToMatrixType(MatrixType::DENSE, matrixFormatDense, false);
        m_id2classLocal->Resize(nwords, 1, false);

        // move to CPU since element-wise operation is expensive and can go wrong in GPU
        int curDevId = m_id2classLocal->GetDeviceId();
        m_id2classLocal->TransferFromDeviceToDevice(curDevId, CPUDEVICE, true, false, false);
        for (size_t j = 0; j < nwords; j++)
        {
            int clsidx = idx4class[(int) j];
            (*m_id2classLocal)(j, 0) = (float) clsidx;
        }
        m_id2classLocal->TransferFromDeviceToDevice(CPUDEVICE, curDevId, true, false, false);

        int oldDeviceId = idx2cls.GetDeviceId();
        // caution, SetValue changes idx2cls from GPU to CPU, may change this behavior later
        idx2cls.SetValue(*m_id2classLocal);
        idx2cls.TransferFromDeviceToDevice(idx2cls.GetDeviceId(), oldDeviceId, true);

        m_idx2clsRead = true;
    }

    template <class ElemType>
    void SequenceReader<ElemType>::GetClassInfo()
    {
        if (m_clsinfoRead)
            return;

        // populate local CPU matrix
        m_classInfoLocal->SwitchToMatrixType(MatrixType::DENSE, matrixFormatDense, false);
        m_classInfoLocal->Resize(2, m_classSize);

        // move to CPU since element-wise operation is expensive and can go wrong in GPU
        int curDevId = m_classInfoLocal->GetDeviceId();
        m_classInfoLocal->TransferFromDeviceToDevice(curDevId, CPUDEVICE, true, false, false);

        int clsidx;
        int prvcls = -1;
        for (size_t j = 0; j < nwords; j++)
        {
            clsidx = idx4class[(int) j];
            if (prvcls != clsidx && clsidx > prvcls)
            {
                if (prvcls >= 0)
                    (*m_classInfoLocal)(1, prvcls) = (float) j;
                prvcls = clsidx;
                (*m_classInfoLocal)(0, prvcls) = (float) j;
            }
            else if (prvcls > clsidx)
            {
                // nwords is larger than the actual number of words
                LogicError("LMSequenceReader::GetClassInfo probably the number of words specified is larger than the actual number of words. Check network builder and data reader. ");
            }
        }
        (*m_classInfoLocal)(1, prvcls) = (float) nwords;

        //    (*m_classInfoLocal).Print();

        m_classInfoLocal->TransferFromDeviceToDevice(CPUDEVICE, curDevId, true, false, false);

        m_clsinfoRead = true;
    }

    template <class ElemType>
    bool SequenceReader<ElemType>::TryGetMinibatch(StreamMinibatchInputs& matrices)
    {
        FailBecauseDeprecated(__FUNCTION__);    // DEPRECATED CLASS, SHOULD NOT BE USED ANYMORE

                                                // get out if they didn't call StartMinibatchLoop() first
        if (m_mbSize == 0)
            return false;

        // check to see if we have changed epochs, if so we are done with this one.
        if (m_sequence.size() > 0 && m_mbStartSample > m_sequence[m_sequence.size() - 1])
            return false;

        bool moreData = EnsureDataAvailable(m_mbStartSample);
        if (moreData == false)
            return false;

        // figure which sweep of the randomization we are on
        size_t recordStart = m_totalSamples ? (m_mbStartSample % m_totalSamples) : m_mbStartSample;

        // actual size is the size of the next seqence
        size_t actualmbsize = 0;

        // figure out the size of the next sequence
        // All sequences are concatenated into one long vector; length is computed as the difference of two consecutive start indices.
        if (m_seqIndex > 0 && m_seqIndex < m_sequence.size() && m_sequence.size() > 1)
        {
            actualmbsize = m_sequence[m_seqIndex] - m_sequence[m_seqIndex - 1];
        }
        else
        {
            actualmbsize = m_sequence[0];
>>>>>>> b7053a3b
        }
        (*m_classInfoLocal)(1, prvcls) = (float)nwords;

<<<<<<< HEAD
        //    (*m_classInfoLocal).Print();

        m_classInfoLocal->TransferFromDeviceToDevice(CPUDEVICE, curDevId, true, false, false);

        m_clsinfoRead = true;
    }

    template <class ElemType>
    bool SequenceReader<ElemType>::TryGetMinibatch(StreamMinibatchInputs& matrices)
    {
        FailBecauseDeprecated(__FUNCTION__);    // DEPRECATED CLASS, SHOULD NOT BE USED ANYMORE

                                                // get out if they didn't call StartMinibatchLoop() first
        if (m_mbSize == 0)
            return false;

        // check to see if we have changed epochs, if so we are done with this one.
        if (m_sequence.size() > 0 && m_mbStartSample > m_sequence[m_sequence.size() - 1])
            return false;

        bool moreData = EnsureDataAvailable(m_mbStartSample);
        if (moreData == false)
            return false;

        // figure which sweep of the randomization we are on
        size_t recordStart = m_totalSamples ? (m_mbStartSample % m_totalSamples) : m_mbStartSample;

        // actual size is the size of the next seqence
        size_t actualmbsize = 0;

        // figure out the size of the next sequence
        // All sequences are concatenated into one long vector; length is computed as the difference of two consecutive start indices.
        if (m_seqIndex > 0 && m_seqIndex < m_sequence.size() && m_sequence.size() > 1)
        {
            actualmbsize = m_sequence[m_seqIndex] - m_sequence[m_seqIndex - 1];
        }
        else
        {
            actualmbsize = m_sequence[0];
        }

        if (actualmbsize > m_mbSize)
        {
            RuntimeError("Specified minibatch size %d is smaller than the actual minibatch size %d.", (int)m_mbSize, (int)actualmbsize);
        }

        // hit the end of the dataset,
        if (!moreData)
        {
            // make sure we take into account hitting the end of the dataset (not wrapping around)
            actualmbsize = min(m_totalSamples - recordStart, actualmbsize);
        }

        // now get the labels
        const LabelInfo& labelInfo = m_labelInfo[(m_labelInfo[labelInfoOut].type == labelNextWord) ? labelInfoIn : labelInfoOut];

        if (labelInfo.type == labelCategory)
        {
            memset(m_labelsBuffer, 0, sizeof(ElemType) * labelInfo.dim * actualmbsize);
            memset(m_labelsIdBuffer, 0, sizeof(LabelIdType) * actualmbsize);
        }
        else if (labelInfo.type != labelNone)
        {
            memset(m_labelsBuffer, 0, sizeof(ElemType) * 1 * actualmbsize);
        }

        if (actualmbsize > 0)
        {
            memset(m_featuresBuffer, 0, sizeof(ElemType) * actualmbsize * labelInfo.dim);

            // loop through all the samples
            int j = 0;
            Matrix<ElemType>& features = matrices.GetInputMatrix<ElemType>(m_featuresName);
            if (matrices.find(m_featuresName) != matrices.end())
            {
                if (features.GetMatrixType() == MatrixType::DENSE)
                {
                    features.Resize(labelInfo.dim, actualmbsize, false);
                    features.SetValue(0);
                }
                else
                {
                    features.Resize(labelInfo.dim, actualmbsize);
                    features.Reset();
=======
        if (actualmbsize > m_mbSize)
        {
            RuntimeError("Specified minibatch size %d is smaller than the actual minibatch size %d.", (int) m_mbSize, (int) actualmbsize);
        }

        // hit the end of the dataset,
        if (!moreData)
        {
            // make sure we take into account hitting the end of the dataset (not wrapping around)
            actualmbsize = min(m_totalSamples - recordStart, actualmbsize);
        }

        // now get the labels
        const LabelInfo& labelInfo = m_labelInfo[(m_labelInfo[labelInfoOut].type == labelNextWord) ? labelInfoIn : labelInfoOut];

        if (labelInfo.type == labelCategory)
        {
            memset(m_labelsBuffer, 0, sizeof(ElemType) * labelInfo.dim * actualmbsize);
            memset(m_labelsIdBuffer, 0, sizeof(LabelIdType) * actualmbsize);
        }
        else if (labelInfo.type != labelNone)
        {
            memset(m_labelsBuffer, 0, sizeof(ElemType) * 1 * actualmbsize);
        }

        if (actualmbsize > 0)
        {
            memset(m_featuresBuffer, 0, sizeof(ElemType) * actualmbsize * labelInfo.dim);

            // loop through all the samples
            int j = 0;
            Matrix<ElemType>& features = matrices.GetInputMatrix<ElemType>(m_featuresName);
            if (matrices.find(m_featuresName) != matrices.end())
            {
                if (features.GetMatrixType() == MatrixType::DENSE)
                {
                    features.Resize(labelInfo.dim, actualmbsize, false);
                    features.SetValue(0);
                }
                else
                {
                    features.Resize(labelInfo.dim, actualmbsize);
                    features.Reset();
                }
            }

            for (size_t jSample = m_mbStartSample; j < actualmbsize; ++j, ++jSample)
            {
                // pick the right sample with randomization if desired
                const size_t jRand = jSample; // TODO: This seems unfinished.

                                              // vector of feature data goes into matrix column
                size_t idx = (size_t) m_featureData[jRand];
                m_featuresBuffer[j * labelInfo.dim + idx] = (ElemType) 1;

                if (matrices.find(m_featuresName) != matrices.end())
                    features.SetValue(idx, j, (ElemType) 1);
            }

            GetLabelOutput(matrices, m_mbStartSample, actualmbsize);
            GetInputToClass(matrices);
            GetClassInfo();

            // make sure that the sequence index matches our end index
            assert(m_sequence[m_seqIndex] == m_mbStartSample + actualmbsize);
            // go to the next sequence
            m_seqIndex++;
        }

        // advance to the next minibatch
        m_mbStartSample += actualmbsize;

        // if they don't want partial minibatches, skip data transfer and return
        if (actualmbsize == 0) // no records found (end of minibatch)
        {
            return false;
        }

        // now transfer to the GPU as needed
        try
        {
            // get the features array
            if (matrices.find(m_featuresName) == matrices.end())
            {
                Matrix<ElemType>& nbs = matrices.GetInputMatrix<ElemType>(L"numberobs");
                int curDevId = nbs.GetDeviceId();
                nbs.TransferFromDeviceToDevice(curDevId, CPUDEVICE, true, false, false);
                nbs(0, 0) = (float) actualmbsize;
                nbs.TransferFromDeviceToDevice(CPUDEVICE, curDevId, true, false, false);
                for (size_t i = 0; i < actualmbsize; i++)
                {
                    std::wstring ws = msra::strfun::wstrprintf(L"feature%d", i);
                    Matrix<ElemType>& features = matrices.GetInputMatrix<ElemType>(ws);
                    features.SetValue(labelInfo.dim, 1, features.GetDeviceId(), &m_featuresBuffer[i * labelInfo.dim], matrixFlagNormal);
>>>>>>> b7053a3b
                }
            }

            for (size_t jSample = m_mbStartSample; j < actualmbsize; ++j, ++jSample)
            {
                // pick the right sample with randomization if desired
                const size_t jRand = jSample; // TODO: This seems unfinished.

                                              // vector of feature data goes into matrix column
                size_t idx = (size_t)m_featureData[jRand];
                m_featuresBuffer[j * labelInfo.dim + idx] = (ElemType)1;

                if (matrices.find(m_featuresName) != matrices.end())
                    features.SetValue(idx, j, (ElemType)1);
            }

            GetLabelOutput(matrices, m_mbStartSample, actualmbsize);
            GetInputToClass(matrices);
            GetClassInfo();

            // make sure that the sequence index matches our end index
            assert(m_sequence[m_seqIndex] == m_mbStartSample + actualmbsize);
            // go to the next sequence
            m_seqIndex++;
        }
<<<<<<< HEAD

        // advance to the next minibatch
        m_mbStartSample += actualmbsize;

        // if they don't want partial minibatches, skip data transfer and return
        if (actualmbsize == 0) // no records found (end of minibatch)
        {
            return false;
        }

        // now transfer to the GPU as needed
        try
        {
            // get the features array
            if (matrices.find(m_featuresName) == matrices.end())
            {
                Matrix<ElemType>& nbs = matrices.GetInputMatrix<ElemType>(L"numberobs");
                int curDevId = nbs.GetDeviceId();
                nbs.TransferFromDeviceToDevice(curDevId, CPUDEVICE, true, false, false);
                nbs(0, 0) = (float)actualmbsize;
                nbs.TransferFromDeviceToDevice(CPUDEVICE, curDevId, true, false, false);
                for (size_t i = 0; i < actualmbsize; i++)
                {
                    std::wstring ws = msra::strfun::wstrprintf(L"feature%d", i);
                    Matrix<ElemType>& features = matrices.GetInputMatrix<ElemType>(ws);
                    features.SetValue(labelInfo.dim, 1, features.GetDeviceId(), &m_featuresBuffer[i * labelInfo.dim], matrixFlagNormal);
=======
        catch (...)
        {
            RuntimeError("Features size not sufficiently large. The asked minibatch size is %d. Check minibatchSize in the feature definition.", (int) actualmbsize);
        }

        try
        {
            if (labelInfo.type == labelCategory)
            {
                if (matrices.find(m_labelsName[labelInfoOut]) == matrices.end())
                {
                    // TODO: What is this? Debug code?
                    for (size_t i = 0; i < actualmbsize; i++)
                    {
                        std::wstring ws = msra::strfun::wstrprintf(L"label%d", i);
                        // This writes into nodes named "labelN", or crashes if they don't exist. Seems this is dead code.
                        Matrix<ElemType>& labels = matrices.GetInputMatrix<ElemType>(ws);
                        labels.SetValue(labelInfo.dim, 1, labels.GetDeviceId(), &m_labelsBuffer[i * labelInfo.dim], matrixFlagNormal);
                    }
>>>>>>> b7053a3b
                }
                // BUGBUG? If category labels then this will not output anything if such node is given.
            }
            else if (labelInfo.type != labelNone)
            {
                Matrix<ElemType>& labels = matrices.GetInputMatrix<ElemType>(m_labelsName[labelInfoOut]);
                labels.SetValue(1, actualmbsize, labels.GetDeviceId(), m_labelsBuffer, matrixFlagNormal);
            }
        }
        catch (...)
        {
<<<<<<< HEAD
            RuntimeError("Features size not sufficiently large. The asked minibatch size is %d. Check minibatchSize in the feature definition.", (int)actualmbsize);
        }

        try
        {
            if (labelInfo.type == labelCategory)
            {
                if (matrices.find(m_labelsName[labelInfoOut]) == matrices.end())
                {
                    // TODO: What is this? Debug code?
                    for (size_t i = 0; i < actualmbsize; i++)
                    {
                        std::wstring ws = msra::strfun::wstrprintf(L"label%d", i);
                        // This writes into nodes named "labelN", or crashes if they don't exist. Seems this is dead code.
                        Matrix<ElemType>& labels = matrices.GetInputMatrix<ElemType>(ws);
                        labels.SetValue(labelInfo.dim, 1, labels.GetDeviceId(), &m_labelsBuffer[i * labelInfo.dim], matrixFlagNormal);
                    }
                }
                // BUGBUG? If category labels then this will not output anything if such node is given.
            }
            else if (labelInfo.type != labelNone)
            {
                Matrix<ElemType>& labels = matrices.GetInputMatrix<ElemType>(m_labelsName[labelInfoOut]);
                labels.SetValue(1, actualmbsize, labels.GetDeviceId(), m_labelsBuffer, matrixFlagNormal);
            }
        }
        catch (...)
        {
            RuntimeError("cannot find matrices for %ls", m_labelsName[labelInfoOut].c_str());
        }

        // we read some records, so process them
        return true;
    }

    // GetLabelMapping - Gets the label mapping from integer index to label type
    // returns - a map from numeric datatype to native label type
    template <class ElemType>
    const std::map<IDataReader::LabelIdType, IDataReader::LabelType>& SequenceReader<ElemType>::GetLabelMapping(const std::wstring& sectionName)
=======
            RuntimeError("cannot find matrices for %ls", m_labelsName[labelInfoOut].c_str());
        }

        // we read some records, so process them
        return true;
    }

    // GetLabelMapping - Gets the label mapping from integer index to label type
    // returns - a map from numeric datatype to native label type
    template <class ElemType>
    const std::map<IDataReader::LabelIdType, IDataReader::LabelType>& SequenceReader<ElemType>::GetLabelMapping(const std::wstring& sectionName)
    {
        FailBecauseDeprecated(__FUNCTION__);    // DEPRECATED CLASS, SHOULD NOT BE USED ANYMORE

        if (m_cachingReader)
        {
            return m_cachingReader->GetLabelMapping(sectionName);
        }
        const LabelInfo& labelInfo = m_labelInfo[(m_labelInfo[labelInfoOut].type == labelNextWord) ? labelInfoIn : labelInfoOut];

        return labelInfo.mapIdToLabel;
    }

    // SetLabelMapping - Sets the label mapping from integer index to label
    // labelMapping - mapping table from label values to IDs (must be 0-n)
    // note: for tasks with labels, the mapping table must be the same between a training run and a testing run
    template <class ElemType>
    void SequenceReader<ElemType>::SetLabelMapping(const std::wstring& /*sectionName*/, const std::map<IDataReader::LabelIdType, LabelType>& labelMapping)
>>>>>>> b7053a3b
    {
        FailBecauseDeprecated(__FUNCTION__);    // DEPRECATED CLASS, SHOULD NOT BE USED ANYMORE

        if (m_cachingReader)
        {
<<<<<<< HEAD
            return m_cachingReader->GetLabelMapping(sectionName);
        }
        const LabelInfo& labelInfo = m_labelInfo[(m_labelInfo[labelInfoOut].type == labelNextWord) ? labelInfoIn : labelInfoOut];

        return labelInfo.mapIdToLabel;
    }

    // SetLabelMapping - Sets the label mapping from integer index to label
    // labelMapping - mapping table from label values to IDs (must be 0-n)
    // note: for tasks with labels, the mapping table must be the same between a training run and a testing run
    template <class ElemType>
    void SequenceReader<ElemType>::SetLabelMapping(const std::wstring& /*sectionName*/, const std::map<IDataReader::LabelIdType, LabelType>& labelMapping)
    {
        FailBecauseDeprecated(__FUNCTION__);    // DEPRECATED CLASS, SHOULD NOT BE USED ANYMORE

        if (m_cachingReader)
        {
            RuntimeError("Cannot set mapping table when the caching reader is being used");
        }
        LabelInfo& labelInfo = m_labelInfo[(m_labelInfo[labelInfoOut].type == labelNextWord) ? labelInfoIn : labelInfoOut];

        labelInfo.mapIdToLabel = labelMapping;
        labelInfo.mapLabelToId.clear();
        for (std::pair<unsigned, LabelType> var : labelMapping)
        {
            labelInfo.mapLabelToId[var.second] = var.first;
        }
    }

    // GetData - Gets metadata from the specified section (into CPU memory)
    // sectionName - section name to retrieve data from
    // numRecords - number of records to read
    // data - pointer to data buffer, if NULL, dataBufferSize will be set to size of required buffer to accomidate request
    // dataBufferSize - [in] size of the databuffer in bytes
    //                  [out] size of buffer filled with data
    // recordStart - record to start reading from, defaults to zero (start of data)
    // returns: true if data remains to be read, false if the end of data was reached
    template <class ElemType>
    bool SequenceReader<ElemType>::GetData(const std::wstring& sectionName, size_t numRecords, void* data, size_t& dataBufferSize, size_t recordStart)
    {
        if (!m_cachingReader)
            RuntimeError("GetData not supported in SequenceReader");
        return m_cachingReader->GetData(sectionName, numRecords, data, dataBufferSize, recordStart);
    }

=======
            RuntimeError("Cannot set mapping table when the caching reader is being used");
        }
        LabelInfo& labelInfo = m_labelInfo[(m_labelInfo[labelInfoOut].type == labelNextWord) ? labelInfoIn : labelInfoOut];

        labelInfo.mapIdToLabel = labelMapping;
        labelInfo.mapLabelToId.clear();
        for (std::pair<unsigned, LabelType> var : labelMapping)
        {
            labelInfo.mapLabelToId[var.second] = var.first;
        }
    }

    // GetData - Gets metadata from the specified section (into CPU memory)
    // sectionName - section name to retrieve data from
    // numRecords - number of records to read
    // data - pointer to data buffer, if NULL, dataBufferSize will be set to size of required buffer to accomidate request
    // dataBufferSize - [in] size of the databuffer in bytes
    //                  [out] size of buffer filled with data
    // recordStart - record to start reading from, defaults to zero (start of data)
    // returns: true if data remains to be read, false if the end of data was reached
    template <class ElemType>
    bool SequenceReader<ElemType>::GetData(const std::wstring& sectionName, size_t numRecords, void* data, size_t& dataBufferSize, size_t recordStart)
    {
        if (!m_cachingReader)
            RuntimeError("GetData not supported in SequenceReader");
        return m_cachingReader->GetData(sectionName, numRecords, data, dataBufferSize, recordStart);
    }

>>>>>>> b7053a3b
    // instantiate all the combinations we expect to be used
    template class SequenceReader<double>;
    template class SequenceReader<float>;

    template <class ElemType>
    template <class ConfigRecordType>
    void BatchSequenceReader<ElemType>::InitFromConfig(const ConfigRecordType& readerConfig)
    {
        // See if the user wants caching
        m_cachingReader = NULL;
        m_cachingWriter = NULL;

        m_cacheBlockSize = readerConfig(L"cacheBlockSize", m_cacheBlockSize); // in number of tokens

                                                                              // initialize the cache
                                                                              // InitCache(readerConfig);
                                                                              // m_readerConfig = readerConfig;

                                                                              // // if we have a cache, no need to parse the test files...
                                                                              // if (m_cachingReader)
                                                                              //    return;

        std::vector<std::wstring> features;
        std::vector<std::wstring> labels;
        GetFileConfigNames(readerConfig, features, labels);

#if 0 // this actually fails for the RNN example, but still it is not clear what that 'sequence' section does
        // ############ BREAKING ############
        // Added this additional constraint, since I cannot see where we ever use more than one entry. But I may have missed something.
        if (features.size() > 1) // TODO: If this ever fails, please remove this check. One sample had 2 sections, but I could not see where they were used; this check is to verify that.
            InvalidArgument("BatchSequenceReader: Only one features section is allowed.");
        // ############ BREAKING ############
#endif
        if (features.size() > 0)
            m_featuresName = features[0];
        // TODO: Is it at all meaningful to allow no features section?

        if (labels.size() != labelInfoNum)
            RuntimeError("BatchSequenceReader: Two label definitions (in and out) are required, even if one is of labelType 'none'.");

        // BUGBUG: The names come from the dictionary in alphabetical order, not in definition order.
        //         E.g. "labelsIn=[]; labels=[]" will parse labelsIn as the output labels.
        for (int index = 0; index < labelInfoNum; ++index)
            m_labelsName[index] = labels[index];
        // We expect two label sections:
        //  - the alphabetically first one goes into features
        //  - the alphabetically second one goes into labels
        // These labels are interleaved in the input, except for output labelType = "nextWord",
        // in which case the word succeeding the input will be copied as the output (for LM training).
        // It is possible to specify labelType = "none" for either. --TODO: I only tested doing so for the first.

        const ConfigRecordType& featureConfig = m_featuresName.empty() ? readerConfig : readerConfig(m_featuresName.c_str(), ConfigRecordType::Record());
        wstring mode = featureConfig(L"mode", L"class"); // class, softmax, nce

        if (EqualCI(mode, L"nce"))
        {
            readerMode = ReaderMode::NCE;
            m_noiseSampleSize = featureConfig(L"noise_number", 0);
        }
        else if (EqualCI(mode, L"softmax"))
            readerMode = ReaderMode::Softmax;
        else if (EqualCI(mode, L"class"))
            readerMode = ReaderMode::Class;
        else
            LogicError("unsupported format %ls", mode.c_str());
<<<<<<< HEAD

        // unk sybol
        mUnk = msra::strfun::utf8(readerConfig(L"unk", L"<unk>"));

=======

        // unk sybol
        mUnk = msra::strfun::utf8(readerConfig(L"unk", L"<unk>"));

>>>>>>> b7053a3b
        m_classSize = 0;
        m_featureDim = m_featuresName.empty() ? 0 : featureConfig(L"dim");
        for (int index = 0; index < labelInfoNum; ++index)
        {
            // the code below builds the labelInfo record for this label input
            auto& labelInfo = m_labelInfo[index];

            const ConfigRecordType& labelConfig = readerConfig(m_labelsName[index].c_str(), ConfigRecordType::Record());
<<<<<<< HEAD

            labelInfo.numIds = 0; // if no mapping or word-class file is read, then we build the mapping on the fly
            labelInfo.beginSequence = msra::strfun::utf8(labelConfig(L"beginSequence", L""));
            labelInfo.endSequence = msra::strfun::utf8(labelConfig(L"endSequence", L""));

=======

            labelInfo.numIds = 0; // if no mapping or word-class file is read, then we build the mapping on the fly
            labelInfo.beginSequence = msra::strfun::utf8(labelConfig(L"beginSequence", L""));
            labelInfo.endSequence = msra::strfun::utf8(labelConfig(L"endSequence", L""));

>>>>>>> b7053a3b
            // determine label type desired
            std::string labelType(labelConfig(L"labelType", "category"));
            if (EqualCI(labelType, "category"))
            {
                labelInfo.type = labelCategory;
                labelInfo.dim = (LabelIdType)(size_t)labelConfig(L"labelDim", 0); // 0 means infer from inputs
            }
            else if (EqualCI(labelType, "nextWord"))
            {
                if (index == 0)
                    InvalidArgument("BatchSequenceReader: Input labels must not be of kind 'nextWord'.");
                // in this case, it's all identical to the Input labels, except the data type
                labelInfo.type = labelNextWord;
                labelInfo.dim = m_labelInfo[labelInfoIn].dim;
                // ########### BREAKING ##########
                // old version overwrote this by looking up a 'labelDim' parameter
                // ########### BREAKING ##########
            }
            else if (EqualCI(labelType, "none"))
            {
                labelInfo.type = labelNone;
                labelInfo.dim = 0; // override for no labels
            }
            else
                InvalidArgument("BatchSequenceReader: Invalid labelType '%s'", labelType.c_str());

            // if we have labels, we need a label Mapping file, it will be a file with one label per line
            if (labelInfo.type != labelNone)    // BUGBUG: This seems wrong for "nextWord" case. E.g. it reads the class info twice.
            {
                nwords = labelInfo.dim; // BUGBUG: 'nwords' is a class member, but it gets set twice in nextWord case

                                        // read the word-class definition file if specified
                std::wstring wClassFile = readerConfig(L"wordclass", L"");
                if (wClassFile != L"")
                {
                    ReadClassInfo(wClassFile, m_classSize,
                        word4idx,
                        idx4word,
                        idx4class,
                        idx4cnt,
                        nwords, // only used for a consistency check
                        mUnk, m_noiseSampler,
                        false);
                }

                // read a word-mapping file if present
                std::vector<string> arrayLabels;
                // Note: labelMappingFile is I/O. It is created if it does not exist yet.
                std::wstring labelPath = labelConfig(L"labelMappingFile");
                if (File::Exists(labelPath))
                {
                    File::LoadLabelFile(labelPath, arrayLabels);
                    // build the two-way mapping tables
                    for (int i = 0; i < arrayLabels.size(); ++i)
                    {
                        LabelType label = arrayLabels[i];
                        labelInfo.mapIdToLabel[i] = label;
                        labelInfo.mapLabelToId[label] = i;
                    }
<<<<<<< HEAD
                    labelInfo.numIds = (LabelIdType)arrayLabels.size();
=======
                    labelInfo.numIds = (LabelIdType) arrayLabels.size();
>>>>>>> b7053a3b
                    labelInfo.mapName = labelPath;
                    labelInfo.fileToWrite.clear();  // (not an output, so nothing to write at end)
                }
                else
                {
                    fprintf(stderr, "LMSequenceReader: Label mapping will be created internally on the fly because the labelMappingFile was not found: %ls\n", labelPath.c_str());
                    if (wClassFile != L"")
                    {
#if 0
                        // ######### BREAKING #########
                        // removed this seemingly redundant read--but is it?
                        // ######### BREAKING #########
                        // BUGBUG: The same thing was just done above, so isn't redundant?
                        ReadClassInfo(wClassFile, m_classSize,
                            word4idx,
                            idx4word,
                            idx4class,
                            idx4cnt,
                            nwords,
                            mUnk, m_noiseSampler,
                            false);
#endif
                        if (word4idx.size() != nwords) // TODO: Why not infer it at this point in time? If labelInfo.dim == 0 then set if to word4idx.size()
<<<<<<< HEAD
                            LogicError("BatchSequenceReader::Init : vocabulary size %d from setup file and %d from that in word class file %ls is not consistent", (int)nwords, (int)word4idx.size(), wClassFile.c_str());
=======
                            LogicError("BatchSequenceReader::Init : vocabulary size %d from setup file and %d from that in word class file %ls is not consistent", (int) nwords, (int) word4idx.size(), wClassFile.c_str());
>>>>>>> b7053a3b
                        int iMax = -1;
                        int i;
                        for (auto ptr = word4idx.begin(); ptr != word4idx.end(); ptr++)
                        {
                            LabelType label = ptr->first;
                            i = ptr->second;
                            iMax = max(i, iMax);
                            labelInfo.mapIdToLabel[i] = label;
                            labelInfo.mapLabelToId[label] = i;
                        }
                        labelInfo.numIds = (LabelIdType)(iMax + 1);
                    }
                    labelInfo.mapName = labelPath;
                    labelInfo.fileToWrite = labelPath; // mapping path denotes an output: write the mapping here at the end
                                                       // BUGBUG: This facility is not functional. No file is being created.
                }
            }

            // update dimension if the class or mapping file says it's bigger, or if it is specified as 0 (meaning 'infer from inputs')
            // TODO: Clean this up--do this only if numIds is 0 (no class or mapping read), otherwise require them to be identical or 0.
            if (labelInfo.dim < labelInfo.numIds)
                labelInfo.dim = labelInfo.numIds;
        }

        // initialize all the variables
        m_mbStartSample = m_epoch = m_totalSamples = m_epochStartSample = m_seqIndex = 0;
        m_endReached = false;
        m_readNextSampleLine = 0;
        m_readNextSample = 0;
        m_traceLevel = readerConfig(L"traceLevel", 0);
        m_parser.SetTraceLevel(m_traceLevel);

        // BUGBUG: "randomize" option is ignored

        // The input data is a combination of the label Data and extra feature dims together
        //    m_featureCount = m_featureDim + m_labelInfo[labelInfoIn].dim;
        m_featureCount = 1;

        wstring pathName = readerConfig(L"file", L"");
        if (m_traceLevel > 0)
            fwprintf(stderr, L"LMSequenceReader: Input file is '%s'.\n", pathName.c_str());

        const LabelInfo& labelIn = m_labelInfo[labelInfoIn];
        const LabelInfo& labelOut = m_labelInfo[labelInfoOut];
        m_parser.ParseInit(pathName.c_str(), m_featureDim, labelIn.dim, labelOut.dim, labelIn.beginSequence, labelIn.endSequence, labelOut.beginSequence, labelOut.endSequence);

<<<<<<< HEAD
        mRequestedNumParallelSequences = readerConfig(L"nbruttsineachrecurrentiter", (size_t)1); // 0 indicates auto-fill mbSize
=======
        mRequestedNumParallelSequences = readerConfig(L"nbruttsineachrecurrentiter", (size_t) 1); // 0 indicates auto-fill mbSize
>>>>>>> b7053a3b
                                                                                                 // TODO: ^^ This should depend on the sequences themselves.
    }

    template <class ElemType>
    inline void BatchSequenceReader<ElemType>::Reset()
    {
        mProcessed.clear();
        mToProcess.clear();
		mToProcessForThisWorker.clear();
        mLastProcessedSentenceId = 0;
        mPosInSentence = 0;
        mLastPosInSentence = 0;
        mNumRead = 0;

        if (m_labelTemp.size() > 0)
            m_labelTemp.clear();
        if (m_featureTemp.size() > 0)
            m_featureTemp.clear();
        m_parser.mSentenceIndex2SentenceInfo.clear();
    }

    template <class ElemType>
    void BatchSequenceReader<ElemType>::StartDistributedMinibatchLoop(size_t mbSize, size_t epoch, size_t subsetNum, size_t numSubsets, size_t requestedEpochSamples /*= requestDataSize */)
    {
        m_subsetNum = subsetNum;
        m_numSubsets = numSubsets;
		m_workerPriorityList.reserve(numSubsets);
		for (size_t i = 0; i < m_numSubsets; i++)
		{
			m_workerPriorityList.push_back(i);
		}

        // if we aren't currently caching, see if we can use a cache
        if (!m_cachingReader && !m_cachingWriter)
        {
            InitCache(m_readerConfig);
            if (m_cachingReader)
                ReleaseMemory(); // free the memory used by the SequenceReader
        }

        // if we are reading from the cache, do so now and return
        if (m_cachingReader)
        {
            m_cachingReader->StartMinibatchLoop(mbSize, epoch, requestedEpochSamples);
            return;
        }

        m_id2classLocal = new Matrix<ElemType>(CPUDEVICE);
        m_classInfoLocal = new Matrix<ElemType>(CPUDEVICE);

        m_mbSize = mbSize;
        if (requestedEpochSamples == requestDataSize)
        {
            if (!m_endReached)
            {
                m_epochSize = requestDataSize;
            }
        }
        else
        {
            m_epochSize = requestedEpochSamples;
        }

        // we use epochSize, which might not be set yet, so use a default value for allocations if not yet set
        size_t epochSize = m_epochSize == requestDataSize ? 1000 : m_epochSize;
        m_epoch = epoch;
        m_randomSeed = (unsigned int)m_epoch;
        m_mbStartSample = epoch * m_epochSize;
        m_epochSamplesReturned = 0;     // counter to know when we returned one epoch

                                        // allocate room for the data
        m_featureData.reserve(m_featureCount * epochSize);
        if (m_labelInfo[labelInfoOut].type == labelCategory)
            m_labelIdData.reserve(epochSize);

        m_sequence.reserve(m_seqIndex); // clear out the sequence array
                                        // this is too complicated for LM
                                        // SetupEpoch();
                                        // use the LMSetupEpoch() instead
        LMSetupEpoch();

        m_clsinfoRead = false;
        m_idx2clsRead = false;

        m_parser.ParseReset();

        Reset();
    }

    // fill mToProcess[] with the next set of sequences of the same length
    // This function updates mToProcess[] (only, except it also lazily initializes mProcessed[]).
    // If mToProcess[] is not empty, then it will check whether those sequences are done, and if not, just return with mToProcess[] unchanged.
    // It returns 0 if there are no more sequences to process in this epoch.
    template <class ElemType>
    size_t BatchSequenceReader<ElemType>::DetermineSequencesToProcess()
    {
        if (mNumRead == 0) // no data loaded (either this is the first call, or the input file empty)
            return 0;

        // lazily create the mProcessed[] array
        if (mProcessed.size() == 0)
            mProcessed.resize(mNumRead, false);

        // lazily check if we are done
        // We are done if mToProcess[] contains a sequence for which mProcessed[] is set (...which likely applies to all?).
        if (mToProcess.size() > 0)
        {
            bool allDone = false;
            // allDone gets set when at least one entry in mToProcess[] is complete
            // I guess since they all have the same length, they are then all complete
            for (int s = 0; s < mToProcess.size(); s++)
            {
<<<<<<< HEAD
                int mp = (int)mToProcess[s];
=======
                int mp = (int) mToProcess[s];
>>>>>>> b7053a3b
                if (mProcessed[mp])
                {
                    mLastProcessedSentenceId = mp;
                    mLastPosInSentence = 0;
                    allDone = true;
                    break;
                }
            }
            if (allDone) // if we are done
                mToProcess.clear();
        }

        // if we still have unfinished sequences then just return their length
        if (mToProcess.size() > 0)
        {
            // They are all the same length, so we can just get the value from the first entry.
            return m_parser.mSentenceIndex2SentenceInfo[mToProcess[0]].sLen;
        }

        // mToProcess[] is empty: fill it up with at most mRequestedNumParallelSequences entries of the same length
        size_t sln = 0;
        size_t maxToProcess = mRequestedNumParallelSequences > 0 ? mRequestedNumParallelSequences : SIZE_MAX; // if mRequestedNumParallelSequences is 0 then we go by MB size
        size_t maxTokens = mRequestedNumParallelSequences > 0 ? SIZE_MAX : m_mbSize;
        size_t numTokens = 0;  // token counter
<<<<<<< HEAD

        for (size_t seq = mLastProcessedSentenceId;
            seq < mNumRead &&                 // hit end of buffer
            mToProcess.size() < maxToProcess; // hit parallel-sequence limit
            seq++)
        {
            // skip entries that are done
            if (mProcessed[seq])
                continue;

            // first unprocessed sequence determines the length if this minibatch
            if (sln == 0)
                sln = m_parser.mSentenceIndex2SentenceInfo[seq].sLen;
            else if (sln != m_parser.mSentenceIndex2SentenceInfo[seq].sLen)
                continue;

=======
        for (size_t seq = mLastProcessedSentenceId;
            seq < mNumRead &&                 // hit end of buffer
            mToProcess.size() < maxToProcess; // hit parallel-sequence limit
            seq++)
        {
            // skip entries that are done
            if (mProcessed[seq])
                continue;

            // first unprocessed sequence determines the length if this minibatch
            if (sln == 0)
                sln = m_parser.mSentenceIndex2SentenceInfo[seq].sLen;
            else if (sln != m_parser.mSentenceIndex2SentenceInfo[seq].sLen)
                continue;

>>>>>>> b7053a3b
            // check max tokens
            if (numTokens > 0 && numTokens + sln >= maxTokens)
                break;             // hit total token limit

                                   // include all of the same length as the first
            mToProcess.push_back(seq);

            // and count tokens
            numTokens += m_parser.mSentenceIndex2SentenceInfo[seq].sLen;
        }
<<<<<<< HEAD

        return sln;
    }

=======

        return sln;
    }

>>>>>>> b7053a3b
    // fill the buffer with the next one or more sequences to process
    // Advances mLastPosInSentence, which is the cursor into the sentence(s).
    // Returns the previous value of mLastPosInSentence, which is needed in creating the MB layout.
    // This is a subroutine for GetMinibatch(), it is not called from elsewhere.
    template <class ElemType>
    bool BatchSequenceReader<ElemType>::GetMinibatchData(size_t& /*out*/ firstPosInSentence)
    {
        // we returned enough samples to make up one epoch
        // This is a stopgap, with these flaws:
        //  - the next epoch will reload and re-randomize (with epoch# as random seed), so we don't guarantee to not return the same samples
        //  - the parser will start over, to cacheBlockSize must be >= corpus size, and all gets (re-)loaded into RAM each epoch
        // The alternative, set cacheBlockSize == epoch size, is not good since it will have very few utterances of the same length to batch.
        // We will not fix much more than this since the soon-to-come new reader API will solve these issues.
		if (m_epochSamplesReturned > m_epochSize)
            return false;

        m_featureData.clear();
        m_labelIdData.clear();

        // --- STEP 1: determine the next set of sequences to process (-> mToProcess[])

        size_t sLn = DetermineSequencesToProcess();
        if (sLn == 0) // none left: we hit the end of an epoch boundary; shuffle in the next epoch
        {
            Reset();

            std::vector<SequencePosition> seqPos;
            fprintf(stderr, "LMSequenceReader: Reading epoch data..."), fflush(stderr);
            mNumRead = m_parser.Parse(m_cacheBlockSize, &m_labelTemp, &m_featureTemp, &seqPos);
<<<<<<< HEAD
            fprintf(stderr, " %d sequences read.\n", (int)mNumRead);
=======
            fprintf(stderr, " %d sequences read.\n", (int) mNumRead);
>>>>>>> b7053a3b
            firstPosInSentence = mLastPosInSentence;
            if (mNumRead == 0)
                return false; // end

#ifdef _MSC_VER // make some old configurations reproducable (m_cacheBlockSize used to be a constant)  --TODO: remove in a few months
            if (m_cacheBlockSize == 50000)
            {
                srand(++m_randomSeed); // TODO: older code did not have that; so no idea what random seed was used
                std::random_shuffle(m_parser.mSentenceIndex2SentenceInfo.begin(), m_parser.mSentenceIndex2SentenceInfo.end());
                // Note: random_shuffle is deprecated since C++14.
            }
            else // new configs use a wider randomization
#endif
            {
                std::mt19937 g(++m_randomSeed); // random seed is initialized to epoch, but gets incremented for intermediate reshuffles
                std::shuffle(m_parser.mSentenceIndex2SentenceInfo.begin(), m_parser.mSentenceIndex2SentenceInfo.end(), g);
            }

            m_readNextSampleLine += mNumRead;
            sLn = DetermineSequencesToProcess();
        }

		// --- STEP 2: distribute the data across workers

		mToProcessForThisWorker.clear();
        size_t totalNumSequencesToProcess = mToProcess.size();
        size_t numSequencesPerWorker = (totalNumSequencesToProcess > m_numSubsets) ? (totalNumSequencesToProcess / m_numSubsets) : 1;
        size_t startIndex = m_workerPriorityList[m_subsetNum] * numSequencesPerWorker;
		size_t endIndex = startIndex + numSequencesPerWorker;

		// priority rotation to make sure worker(s) is not always left out.
		for (size_t i = 0; i < m_numSubsets; i++)
		{
			m_workerPriorityList[i]++;
			m_workerPriorityList[i] = m_workerPriorityList[i] % m_numSubsets;
		}

		// --- STEP 3: copy sentences in mToProcess[] into m_featureData[] and m_labelIdData[]

		const bool nextWord = (m_labelInfo[labelInfoOut].type == labelNextWord);
        LabelInfo& labelIn = m_labelInfo[labelInfoIn];
        LabelInfo& labelOut = m_labelInfo[labelInfoOut];

        firstPosInSentence = mLastPosInSentence;
		size_t effectiveInputSequenceLength = sLn - (labelOut.type != labelNone);

		if (startIndex < totalNumSequencesToProcess)
		{
			mToProcessForThisWorker.assign(mToProcess.begin() + startIndex, mToProcess.begin() + endIndex);     
			// exclude the last token since it is the last label to be predicted
			// ############### BREAKING CHANGE ################
			// We use sLn, not sLn -1, if labelOut.type is labelNone, assuming there is no output label, and all labels are inputs.
			// ############### BREAKING CHANGE ################
			const size_t jend = mRequestedNumParallelSequences > 0 ? m_mbSize : SIZE_MAX;    // mbSize here is truncation length
			for (size_t j = 0; j < jend && mLastPosInSentence < effectiveInputSequenceLength; mLastPosInSentence++, j++)
			{
				for (size_t k = 0; k < mToProcessForThisWorker.size(); k++)
				{
					size_t seq = mToProcessForThisWorker[k];
					size_t pos = m_parser.mSentenceIndex2SentenceInfo[seq].sBegin + mLastPosInSentence;

					// labelIn should be a category label
					const auto& labelValue = m_labelTemp[pos];
					pos++; // consume it

						   // generate the feature token
					if (labelIn.type == labelCategory)
					{
						LabelIdType labelId = GetIdFromLabel(labelValue, labelIn);

						// use the found value, and set the appropriate location to a 1.0
						assert(labelIn.dim > labelId); // if this goes off labelOut dimension is too small
<<<<<<< HEAD
						m_featureData.push_back((float)labelId);
=======
						m_featureData.push_back((float) labelId);
>>>>>>> b7053a3b
					}
					else
						RuntimeError("Input labels are expected to be category labels.");

					// generate the output label token
					if (labelOut.type != labelNone)
					{
						const auto& labelValue = m_labelTemp[pos];
						LabelIdType labelId;
						if (labelOut.type == labelCategory)
						{
							pos++; // consume it   --TODO: value is not used after this
							labelId = GetIdFromLabel(labelValue, labelOut);
						}
						else if (nextWord)
						{
							// this is the next word (pos was already incremented above when reading out labelValue)
							if (EqualCI(labelValue, labelIn.endSequence)) // end symbol may differ between input and output
								labelId = GetIdFromLabel(labelIn.endSequence, labelIn);
							else
								labelId = GetIdFromLabel(labelValue, labelIn);
						}
						else
							LogicError("Unexpected output label type."); // should never get here

						m_labelIdData.push_back(labelId);
					}

					m_totalSamples++;
					m_epochSamplesReturned++;
				}
			}
			//mLastPosInSentence = i; // (we could also iterate over mLastPosInSentence directly)
			assert(m_featureData.size() > 0);
		}
		else
		{
			m_featureData.clear();
            m_labelIdData.clear();
		}

		// remember if we are at the end
        // Note: This flag will propagate into setting mProcessed[] in DataEnd(), which seems a bit fragile. Can't we do it here?
        mSentenceEnd = (mLastPosInSentence == effectiveInputSequenceLength);
        return true;
    }

    // How this returns data:
    //  - input sequences are chunked into "epochs" as defined in XXX?
    //  - each epoch's sequences are randomly sorted
    //  - up to N sequences of the same length are returned in each MB
    //     - minibatches consist of sequences of the same length only (no gaps)
    template <class ElemType>
    bool BatchSequenceReader<ElemType>::TryGetMinibatch(StreamMinibatchInputs& matrices)
    {
        // get out if they didn't call StartMinibatchLoop() first
        // TODO: Why not fail here?
        if (m_mbSize == 0)
            return false;
<<<<<<< HEAD

        // TODO: validate whether the passed matrices set matches reader section definitions

        // --- STEP 1: get the data for the this minibatch

        size_t firstPosInSentence;
        bool moreData = GetMinibatchData(firstPosInSentence);
        if (!moreData)
        {
            m_pMBLayout->Init(mToProcessForThisWorker.size(), 0);
            return false;
        }

        size_t actualmbsize = m_featureData.size(); // total number of tokens across all sequences in this MB
        if (actualmbsize == 0)
        {
=======

        // TODO: validate whether the passed matrices set matches reader section definitions

        // --- STEP 1: get the data for the this minibatch

        size_t firstPosInSentence;
        bool moreData = GetMinibatchData(firstPosInSentence);
        if (!moreData)
        {
            m_pMBLayout->Init(mToProcessForThisWorker.size(), 0);
            return false;
        }

        size_t actualmbsize = m_featureData.size(); // total number of tokens across all sequences in this MB
        if (actualmbsize == 0)
        {
>>>>>>> b7053a3b
            m_pMBLayout->Init(0, 0);
        }
        else
        {
            // now:
            //  - there is at least one sequence to return
            //  - mToProcessForThisWorker[] lists all sequences
            //  - mProcessed[s] says whether a sequence has completed
            //  - m_featureData[j] contains the input label indices
            //  - m_labelIdData[j] contains the output label indices

            // --- STEP 2: transfer the data to the matrices
            assert(actualmbsize > 0);
            assert(m_labelIdData.empty() || m_labelIdData.size() == actualmbsize);

            // create MBLayout
            // This handles variable-length sequences.
            size_t nT = actualmbsize / mToProcessForThisWorker.size();
            assert(nT * mToProcessForThisWorker.size() == actualmbsize);
            m_pMBLayout->Init(mToProcessForThisWorker.size(), nT);
            for (size_t s = 0; s < mToProcessForThisWorker.size(); s++)
            {
                size_t seq = mToProcessForThisWorker[s];
                const LabelInfo& labelOut = m_labelInfo[labelInfoOut];
                size_t len = m_parser.mSentenceIndex2SentenceInfo[seq].sLen - (labelOut.type != labelNone); // -1 because last one is label
                // ############### BREAKING CHANGE ################
                // We use sLen, not sLen -1, if labelOut.type is labelNone, assuming there is no output label, and all labels are inputs.
                // ############### BREAKING CHANGE ################
<<<<<<< HEAD
                ptrdiff_t begin = -(ptrdiff_t)firstPosInSentence;
                ptrdiff_t end = (ptrdiff_t)len - (ptrdiff_t)firstPosInSentence;
                if (begin >= (ptrdiff_t)nT)
                    LogicError("BatchSequenceReader: Sentence begin outside minibatch?");
                if (end < 0)
                    LogicError("BatchSequenceReader: Sentence end outside minibatch?");
                m_pMBLayout->AddSequence(NEW_SEQUENCE_ID, s, begin, (size_t)end);
                if (begin > 0)
                    m_pMBLayout->AddGap(s, 0, (size_t)begin);
                if (end < (ptrdiff_t)nT)
=======
                ptrdiff_t begin = -(ptrdiff_t) firstPosInSentence;
                ptrdiff_t end = (ptrdiff_t) len - (ptrdiff_t) firstPosInSentence;
                if (begin >= (ptrdiff_t) nT)
                    LogicError("BatchSequenceReader: Sentence begin outside minibatch?");
                if (end < 0)
                    LogicError("BatchSequenceReader: Sentence end outside minibatch?");
                m_pMBLayout->AddSequence(NEW_SEQUENCE_ID, s, begin, (size_t) end);
                if (begin > 0)
                    m_pMBLayout->AddGap(s, 0, (size_t) begin);
                if (end < (ptrdiff_t) nT)
>>>>>>> b7053a3b
                    m_pMBLayout->AddGap(s, end, nT);
            }
        }
        // copy m_featureData to matrix
        // m_featureData is a sparse, already with interleaved parallel sequences. We copy it into a dense matrix.
        // we always copy it to cpu first and then convert to gpu if gpu is desired.
<<<<<<< HEAD

=======
>>>>>>> b7053a3b
        size_t featureDim = m_labelInfo[labelInfoIn].dim;
        auto iter = matrices.find(m_featuresName);
        if (iter != matrices.end()) // (if not found then feature matrix is not requested this time)
        {
            Matrix<ElemType>& features = matrices.GetInputMatrix<ElemType>(iter->first);

            bool moveMatrix = features.GetMatrixType() != MatrixType::SPARSE;
            // BUGBUG: Matrix does not support modifying a dense GPU matrix temporarily ^^ on the CPU. We should instead have a local CPU matrix and assign it over.
            DEVICEID_TYPE featureDeviceId = features.GetDeviceId();
            features.TransferFromDeviceToDevice(featureDeviceId, CPUDEVICE, moveMatrix, true, false);

            if (features.GetMatrixType() == MatrixType::SPARSE)
            {
                features.Resize(featureDim, actualmbsize, actualmbsize);
                features.Reset();
            }
            else
            {
                features.Resize(featureDim, actualmbsize);
                features.SetValue(0);
            }

            for (size_t j = 0; j < actualmbsize; ++j) // note: this is a loop over matrix columns, not time steps
            {
                // vector of feature data goes into matrix column
<<<<<<< HEAD
                size_t idx = (size_t)m_featureData[j]; // one-hot index of the word, indexed by column (i.e. already interleaved, t=j/mToProcessForThisWorker.size(), s=j%mToProcessForThisWorker.size())

                features.SetValue(idx, j, (ElemType)1);
            }

            features.TransferFromDeviceToDevice(CPUDEVICE, featureDeviceId, moveMatrix, false, false);
        }

        // get class info
        if (readerMode == ReaderMode::Class)
        {
            GetInputToClass(matrices);
            GetClassInfo();
        }

        // get labels
        GetLabelOutput(matrices, 0, actualmbsize);

        // go to the next sequence
        m_seqIndex++;

#if 0 // what is this?
        // now transfer to the GPU as needed
        // get the features array
        if (matrices.find(m_featuresName) == matrices.end())
        {
            Matrix<ElemType>& nbs = *matrices[L"numberobs"]; // TODO: what is this? We fall back to a different node?
            int curDevId = nbs.GetDeviceId();
            nbs.TransferFromDeviceToDevice(curDevId, CPUDEVICE, true, false, false);
            nbs(0, 0) = (float)actualmbsize;
            nbs.TransferFromDeviceToDevice(CPUDEVICE, curDevId, true, false, false);
            for (size_t i = 0; i < actualmbsize; i++)
            {
                std::wstring ws = msra::strfun::wstrprintf(L"feature%d", i);
                Matrix<ElemType>& features = *matrices[ws];
                features.SetValue(featureDim, 1, features.GetDeviceId(), &m_featuresBuffer[i * featureDim], matrixFlagNormal);
            }
        }
#endif
		assert(mToProcessForThisWorker.size() == m_pMBLayout->GetNumParallelSequences());
        // we read some records, so process them
        return true;
    }

#if 0
    /**
    timePos: the time position. for example, 100 actual minibatch with 10 streams,
    timePosition = [0,..,9] for each actual tiem
    */
    // This function was only called from BatchSequenceReader::TryGetMinibatch(), but no longer.
    template <class ElemType>
    void BatchSequenceReader<ElemType>::SetSentenceBegin(int wrd, int uttPos, int timePos)
    {
        // now get the labels
        LabelInfo& labelIn = m_labelInfo[labelInfoIn];
        LabelIdType index = GetIdFromLabel(labelIn.beginSequence.c_str(), labelIn);

        if (timePos == 0)
        {
            if (wrd == (int)index)
            {
                mSentenceBegin = true;
                // BUGBUG: This is currently not functional. Nothing in here marks gaps, nor sets any end flags.
                uttPos;
                LogicError("BatchSequenceReader::SetSentenceBegin(): Disabled because this implementation seems out of date w.r.t. setting end and gap flags.");
                // m_pMBLayout->SetWithoutOr(uttPos, timePos, MinibatchPackingFlags::SequenceStart);   // TODO: can we use Set() (with OR)?
            }
        }
    }
#endif

#if 0
    // TODO: this should have been renamed to CopyMBLayoutTo(), but it had the wrong signature??
    template <class ElemType>
    void BatchSequenceReader<ElemType>::SetSentenceSegBatch(vector<size_t>& sentenceEnd)
    {
        sentenceEnd.resize(mToProcess.size());
        if (mSentenceBegin)
        {
            sentenceEnd.assign(mToProcess.size(), 0);
        }
        else
        {
            sentenceEnd.assign(mToProcess.size(), m_mbSize + 2);
        }
    }
#endif
=======
                size_t idx = (size_t) m_featureData[j]; // one-hot index of the word, indexed by column (i.e. already interleaved, t=j/mToProcessForThisWorker.size(), s=j%mToProcessForThisWorker.size())

                features.SetValue(idx, j, (ElemType) 1);
            }

            features.TransferFromDeviceToDevice(CPUDEVICE, featureDeviceId, moveMatrix, false, false);
        }

        // get class info
        if (readerMode == ReaderMode::Class)
        {
            GetInputToClass(matrices);
            GetClassInfo();
        }

        // get labels
        GetLabelOutput(matrices, 0, actualmbsize);

        // go to the next sequence
        m_seqIndex++;

		assert(mToProcessForThisWorker.size() == m_pMBLayout->GetNumParallelSequences());

        // we read some records, so process them
        return true;
    }
>>>>>>> b7053a3b

    // note: DataEnd() must be called for each minibatch in order to propagate mSentenceEnd to mProcessed[]
    template <class ElemType>
    bool BatchSequenceReader<ElemType>::DataEnd()
    {
        if (mSentenceEnd)
            for (auto seq : mToProcess)
                mProcessed[seq] = true;
        return mSentenceEnd;
    }

    // fill the labels (from m_labelIdData)
    // When using classes, labels are in [L x T] matrix.
    // where L depends on reader mode:
    //     4             under CLASS           [wid, class-id, beg-class, end-class]
    //     2*(noise + 1) under NCE training    [wid, prob, (noise-id, noise-prob)+]
    //     1             o.w.                  [wid]
    // the following comments are obsolete now
    // 1st row is the word id
    // 2nd row is the class id of this word
    // 3rd and 4th rows are the begining and ending indices of this class
    // notice that indices are defined as follows [begining ending_indx) of the class
    // i.e., the ending_index is 1 plus of the true ending index
    // This is a subroutine to GetMinibatch() and is only called from there.
    template <class ElemType>
    void BatchSequenceReader<ElemType>::GetLabelOutput(StreamMinibatchInputs& matrices,
        size_t mbStartSample, size_t actualmbsize)
    {
        if (!matrices.HasInput(m_labelsName[labelInfoOut]))
            return;

        size_t j = 0;
        Matrix<ElemType>& labels = matrices.GetInputMatrix<ElemType>(m_labelsName[labelInfoOut]);
        if (readerMode == ReaderMode::NCE)
            labels.Resize(2 * (m_noiseSampleSize + 1), actualmbsize);
        else if (readerMode == ReaderMode::Class)
            labels.Resize(4, actualmbsize, false);
        else
            labels.Resize(1, actualmbsize, false);

        // move to CPU since element-wise operation is expensive on GPU
        int curDevId = labels.GetDeviceId();
        labels.TransferFromDeviceToDevice(curDevId, CPUDEVICE, true, false, false);
        assert(labels.GetCurrentMatrixLocation() == CPU);

        ElemType epsilon = (ElemType) 1e-6; // avoid all zero, although this is almost impossible.

        for (size_t jSample = mbStartSample; j < actualmbsize; ++j, ++jSample)
        {
            // get the token
            LabelIdType wrd = m_labelIdData[jSample];

            // write sample value into output
            // This writes an index into a row vector. Which is wrong, we want a sparse one-hot vector.
<<<<<<< HEAD
            labels.SetValue(0, j, (ElemType)wrd);

            if (readerMode == ReaderMode::NCE)
            {
                labels.SetValue(1, j, (ElemType)m_noiseSampler.logprob(wrd));
                for (size_t noiseid = 0; noiseid < m_noiseSampleSize; noiseid++)
                {
                    int wid = m_noiseSampler.sample();
                    labels.SetValue(2 * (noiseid + 1), j, (ElemType)wid);
                    labels.SetValue(2 * (noiseid + 1) + 1, j, -(ElemType)m_noiseSampler.logprob(wid));
=======
            labels.SetValue(0, j, (ElemType) wrd);

            if (readerMode == ReaderMode::NCE)
            {
                labels.SetValue(1, j, (ElemType) m_noiseSampler.logprob(wrd));
                for (size_t noiseid = 0; noiseid < m_noiseSampleSize; noiseid++)
                {
                    int wid = m_noiseSampler.sample();
                    labels.SetValue(2 * (noiseid + 1), j, (ElemType) wid);
                    labels.SetValue(2 * (noiseid + 1) + 1, j, -(ElemType) m_noiseSampler.logprob(wid));
>>>>>>> b7053a3b
                }
            }
            else if (readerMode == ReaderMode::Class)
            {
                int clsidx = idx4class[wrd];
                if (m_classSize > 0)
                {
<<<<<<< HEAD
                    labels.SetValue(1, j, (ElemType)clsidx);

                    // save the [begining ending_indx) of the class
                    size_t lft = (size_t)(*m_classInfoLocal)(0, clsidx);
                    size_t rgt = (size_t)(*m_classInfoLocal)(1, clsidx);
                    if (wrd < lft || lft > rgt || wrd >= rgt)
                    {
                        LogicError("LMSequenceReader::GetLabelOutput word %d should be at least equal to or larger than its class's left index %d; right index %d of its class should be larger or equal to left index %d of its class; word index %d should be smaller than its class's right index %d.\n",
                            (int)wrd, (int)lft, (int)rgt, (int)lft, (int)wrd, (int)rgt);
=======
                    labels.SetValue(1, j, (ElemType) clsidx);

                    // save the [begining ending_indx) of the class
                    size_t lft = (size_t) (*m_classInfoLocal)(0, clsidx);
                    size_t rgt = (size_t) (*m_classInfoLocal)(1, clsidx);
                    if (wrd < lft || lft > rgt || wrd >= rgt)
                    {
                        LogicError("LMSequenceReader::GetLabelOutput word %d should be at least equal to or larger than its class's left index %d; right index %d of its class should be larger or equal to left index %d of its class; word index %d should be smaller than its class's right index %d.\n",
                            (int) wrd, (int) lft, (int) rgt, (int) lft, (int) wrd, (int) rgt);
>>>>>>> b7053a3b
                    }
                    labels.SetValue(2, j, (*m_classInfoLocal)(0, clsidx)); // begining index of the class
                    labels.SetValue(3, j, (*m_classInfoLocal)(1, clsidx)); // end index of the class
                }
<<<<<<< HEAD
            }
            else if (readerMode == ReaderMode::Softmax)
            {
                if (wrd == 0)
                    labels.SetValue(0, j, epsilon + (ElemType)wrd);
            }
            else if (readerMode == ReaderMode::Unnormalize)
            {
                labels.SetValue(0, j, -(ElemType)wrd);
                if (wrd == 0)
                    labels.SetValue(0, j, -epsilon - (ElemType)wrd);
            }

#if 0   // This is fragile--if a line does not end with </s>, we will never get out of here. Instead, this is now set in GetMinibatchData().
            // keep track of sentence ends. mSentenceEnd is read only in DataEnd(), which will then reset mProcessed[].
            if (j == actualmbsize - 1) // if last entry then set mSentenceEnd to whether the word is the sentence-end symbol
            {
                // find numeric index of sentence-end token
                LabelInfo& labelIn = m_labelInfo[(m_labelInfo[labelInfoOut].type == labelNextWord) ? labelInfoIn : labelInfoOut]; // m_labelInfo[labelInfoIn]; <-- This is what it was before, which triggered a bug and I think is wrong wrd comes from m_labelIdData, which is the output.
                LabelIdType endSequenceIndex = GetIdFromLabel(labelIn.endSequence, labelIn);

                mSentenceEnd = (wrd == (int)endSequenceIndex);
            }
#endif
=======
            }
            else if (readerMode == ReaderMode::Softmax)
            {
                if (wrd == 0)
                    labels.SetValue(0, j, epsilon + (ElemType) wrd);
            }
            else if (readerMode == ReaderMode::Unnormalize)
            {
                labels.SetValue(0, j, -(ElemType) wrd);
                if (wrd == 0)
                    labels.SetValue(0, j, -epsilon - (ElemType) wrd);
            }
>>>>>>> b7053a3b
        }
        // send it back to where it came from
        // Note: This may leave this object in BOTH locations, which is desirable for
        // class-based models which access the information on the CPU.
        labels.TransferFromDeviceToDevice(CPUDEVICE, curDevId, false, false, false);
<<<<<<< HEAD
    }

#if 0
    template <class ElemType>
    int BatchSequenceReader<ElemType>::GetSentenceEndIdFromOutputLabel()
    {

        // now get the labels
        LabelInfo& labelIn = m_labelInfo[labelInfoIn];
        auto found = word4idx.find(labelIn.endSequence);

        // not yet found, add to the map
        if (found != word4idx.end())
        {
            return (int)found->second;
        }
        else
            return -1;
    }
#endif
=======
    }
>>>>>>> b7053a3b

    template class BatchSequenceReader<double>;
    template class BatchSequenceReader<float>;
} } }<|MERGE_RESOLUTION|>--- conflicted
+++ resolved
@@ -116,7 +116,6 @@
         // check to see if we have the proper records read already
         if (m_readNextSample >= mbStartSample + numberToRead && mbStartSample >= m_epochStartSample)
             return true;
-<<<<<<< HEAD
 
         // if we have another sequence already read and waiting, just return now
         if (m_seqIndex < m_sequence.size())
@@ -134,25 +133,6 @@
         // now get the labels
         LabelInfo& labelIn = m_labelInfo[labelInfoIn];
 
-=======
-
-        // if we have another sequence already read and waiting, just return now
-        if (m_seqIndex < m_sequence.size())
-            return true;
-
-        m_seqIndex = 0;
-        m_mbStartSample = 0;
-        m_sequence.clear();
-        m_featureData.clear();
-        m_labelIdData.clear();
-
-        m_readNextSample = 0;
-        epochSample = 0;
-
-        // now get the labels
-        LabelInfo& labelIn = m_labelInfo[labelInfoIn];
-
->>>>>>> b7053a3b
         bool nextWord = false;
         if (m_labelInfo[labelInfoOut].type == labelNextWord)
         {
@@ -213,11 +193,7 @@
                             // fprintf(stderr, "read sentence length is longer than the minibatch size. should be smaller. increase the minibatch size to at least %d", epochSample);
 
                             std::wcerr << "read sentence length is longer than the minibatch size. should be smaller. increase the minibatch size to at least " << epochSample << endl;
-<<<<<<< HEAD
-                            RuntimeError("read sentence length is longer than the minibatch size. should be smaller. increase the minibatch size to at least %d", (int)epochSample);
-=======
                             RuntimeError("read sentence length is longer than the minibatch size. should be smaller. increase the minibatch size to at least %d", (int) epochSample);
->>>>>>> b7053a3b
                         }
 
                         if (EqualCI(labelValue, m_labelInfo[labelInfoIn].endSequence))
@@ -233,11 +209,7 @@
 
                         // use the found value, and set the appropriate location to a 1.0
                         assert(labelIn.dim > index); // if this goes off labelOut dimension is too small
-<<<<<<< HEAD
-                        m_featureData.push_back((float)index);
-=======
                         m_featureData.push_back((float) index);
->>>>>>> b7053a3b
                     }
                     else
                     {
@@ -301,11 +273,7 @@
 
                 {
                     // check if the reading is right
-<<<<<<< HEAD
-                    int jEnd = (int)m_labelIdData.size() - 1;
-=======
                     int jEnd = (int) m_labelIdData.size() - 1;
->>>>>>> b7053a3b
                     LabelIdType index;
                     if (CheckIdFromLabel(labelInfo.endSequence, labelInfo, index) == false)
                         RuntimeError("cannot find sentence begining label");
@@ -340,7 +308,6 @@
         {
             // get the size of the dataset
             assert(m_totalSamples * m_featureCount >= m_featureData.size());
-<<<<<<< HEAD
 
             // if they want us to determine epoch size based on dataset size, do that
             if (m_epochSize == requestDataSize)
@@ -363,30 +330,6 @@
         }
     }
 
-=======
-
-            // if they want us to determine epoch size based on dataset size, do that
-            if (m_epochSize == requestDataSize)
-            {
-                m_epochSize = m_totalSamples;
-            }
-
-            // TODO: comment what this does, in a function called UpdateDataVariables
-            WriteLabelFile();
-
-            // we got to the end of the dataset
-            m_endReached = true;
-        }
-
-        // update the label dimension if it is not big enough, need it here because m_labelIdMax get's updated in the processing loop (after a read)
-        for (int index = 0; index < labelInfoNum; ++index)
-        {
-            if (m_labelInfo[index].type == labelCategory && m_labelInfo[index].numIds > m_labelInfo[index].dim)
-                m_labelInfo[index].dim = m_labelInfo[index].numIds; // update the label dimensions if different
-        }
-    }
-
->>>>>>> b7053a3b
     // TODO: move this to class File as well
     template <class ElemType>
     void SequenceReader<ElemType>::WriteLabelFile()
@@ -402,7 +345,6 @@
             if (!labelInfo.fileToWrite.empty())
             {
                 if (labelInfo.mapIdToLabel.size() > 0)
-<<<<<<< HEAD
                 {
                     File labelFile(labelInfo.fileToWrite, fileOptionsWrite | fileOptionsText);
                     for (int i = 0; i < labelInfo.mapIdToLabel.size(); ++i)
@@ -413,18 +355,6 @@
                 }
                 else if (!m_cachingWriter)
                 {
-=======
-                {
-                    File labelFile(labelInfo.fileToWrite, fileOptionsWrite | fileOptionsText);
-                    for (int i = 0; i < labelInfo.mapIdToLabel.size(); ++i)
-                    {
-                        labelFile << labelInfo.mapIdToLabel[i] << '\n';
-                    }
-                    labelInfo.fileToWrite.clear();
-                }
-                else if (!m_cachingWriter)
-                {
->>>>>>> b7053a3b
                     // fprintf(stderr, "WARNING: file %ls NOT written to disk, label files only written when starting at epoch zero!", labelInfo.fileToWrite.c_str());
                     std::wcerr << "WARNING: file " << labelInfo.fileToWrite.c_str() << " NOT written to disk, label files only written when starting at epoch zero!" << endl;
                 }
@@ -528,7 +458,6 @@
                 m_labelInfo[index].dim = m_labelInfo[labelInfoIn].dim;
             }
             else if (labelType == L"None")
-<<<<<<< HEAD
             {
                 m_labelInfo[index].type = labelNone;
                 m_labelInfo[index].dim = 0; // override for no labels
@@ -537,16 +466,6 @@
             // if we have labels, we need a label Mapping file, it will be a file with one label per line
             if (m_labelInfo[index].type != labelNone)
             {
-=======
-            {
-                m_labelInfo[index].type = labelNone;
-                m_labelInfo[index].dim = 0; // override for no labels
-            }
-
-            // if we have labels, we need a label Mapping file, it will be a file with one label per line
-            if (m_labelInfo[index].type != labelNone)
-            {
->>>>>>> b7053a3b
                 std::wstring wClassFile = readerConfig(L"wordclass", L"");
                 nwords = labelConfig(L"labelDim");
                 if (wClassFile != L"")
@@ -572,8 +491,7 @@
                         m_labelInfo[index].mapIdToLabel[i] = label;
                         m_labelInfo[index].mapLabelToId[label] = i;
                     }
-<<<<<<< HEAD
-                    m_labelInfo[index].numIds = (LabelIdType)arrayLabels.size();
+                    m_labelInfo[index].numIds = (LabelIdType) arrayLabels.size();
                     m_labelInfo[index].mapName = labelPath;
                 }
                 else
@@ -602,36 +520,6 @@
 
                     m_labelInfo[index].fileToWrite = labelPath;
                 }
-=======
-                    m_labelInfo[index].numIds = (LabelIdType) arrayLabels.size();
-                    m_labelInfo[index].mapName = labelPath;
-                }
-                else
-                {
-                    if (wClassFile != L"")
-                    {
-                        ReadClassInfo(wClassFile, m_classSize,
-                            word4idx,
-                            idx4word,
-                            idx4class,
-                            idx4cnt,
-                            nwords, mUnk, m_noiseSampler,
-                            false);
-                        int iMax = -1, i;
-                        for (auto ptr = word4idx.begin(); ptr != word4idx.end(); ptr++)
-                        {
-                            LabelType label = ptr->first;
-                            i = ptr->second;
-                            iMax = max(i, iMax);
-                            m_labelInfo[index].mapIdToLabel[i] = label;
-                            m_labelInfo[index].mapLabelToId[label] = i;
-                        }
-                        m_labelInfo[index].numIds = (LabelIdType)(iMax + 1);
-                    }
-                    m_labelInfo[index].mapName = labelPath;
-
-                    m_labelInfo[index].fileToWrite = labelPath;
-                }
             }
 
             m_labelInfo[index].dim = (LabelIdType)(size_t) labelConfig(L"labelDim");
@@ -640,212 +528,9 @@
             if (m_labelInfo[index].dim < m_labelInfo[index].numIds)
             {
                 m_labelInfo[index].dim = m_labelInfo[index].numIds;
->>>>>>> b7053a3b
-            }
-
-<<<<<<< HEAD
-            m_labelInfo[index].dim = (LabelIdType)(size_t)labelConfig(L"labelDim");
-
-            // update dimension if the file says it's bigger
-            if (m_labelInfo[index].dim < m_labelInfo[index].numIds)
-            {
-                m_labelInfo[index].dim = m_labelInfo[index].numIds;
-            }
-        }
-
-        // initialize all the variables
-        m_mbStartSample = m_epoch = m_totalSamples = m_epochStartSample = m_seqIndex = 0;
-        m_endReached = false;
-        m_readNextSampleLine = 0;
-        m_readNextSample = 0;
-        m_traceLevel = readerConfig(L"traceLevel", 0);
-        m_parser.SetTraceLevel(m_traceLevel);
-
-        // The input data is a combination of the label Data and extra feature dims together
-        //    m_featureCount = m_featureDim + m_labelInfo[labelInfoIn].dim;
-        m_featureCount = 1;
-
-        wstring pathName = readerConfig(L"file");
-        if (m_traceLevel > 0)
-            fprintf(stderr, "LMSequenceReader: reading input file %ls...\n", pathName.c_str());
-
-        // TODO: how many of these do we have? labelInfoIn, Min, Out, Max, and there must be exactly 2?
-        const LabelInfo& labelIn = m_labelInfo[labelInfoIn];
-        const LabelInfo& labelOut = m_labelInfo[labelInfoOut];
-        m_parser.ParseInit(pathName.c_str(), m_featureDim, labelIn.dim, labelOut.dim, labelIn.beginSequence, labelIn.endSequence, labelOut.beginSequence, labelOut.endSequence);
-
-        // unk symbol
-        mUnk = readerConfig(L"unk", "<unk>");
-    }
-
-#if 0
-    template <class ElemType>
-    void SequenceReader<ElemType>::ReadWord(char* word, FILE* fin)
-    {
-        FailBecauseDeprecated(__FUNCTION__);    // DEPRECATED CLASS, SHOULD NOT BE USED ANYMORE
-
-        int a = 0, ch;
-
-        while (!feof(fin))
-        {
-            ch = fgetc(fin);
-
-            if (ch == 13)
-                continue;
-
-            if ((ch == ' ') || (ch == '\t') || (ch == '\n'))
-            {
-                if (a > 0)
-                {
-                    if (ch == '\n')
-                        ungetc(ch, fin);
-                    break;
-                }
-
-                if (ch == '\n')
-                {
-                    strcpy_s(word, strlen("</s>"), (char*) "</s>");
-                    return;
-                }
-                else
-                    continue;
-            }
-
-            word[a] = (char)ch;
-            a++;
-
-            if (a >= MAX_STRING)
-            {
-                // printf("Too long word found!\n");   // truncate too long words
-                a--;
-            }
-        }
-        word[a] = 0;
-    }
-#endif
-
-    template <class ElemType>
-    void SequenceReader<ElemType>::ReadClassInfo(const wstring& vocfile, int& classSize,
-        map<string, int>& word4idx,
-        map<int, string>& idx4word,
-        map<int, int>& idx4class,
-        map<int, size_t>& idx4cnt,
-        int nwords, // only used for a consistency check
-        string mUnk,
-        noiseSampler<long>& m_noiseSampler,
-        bool /*flatten*/)
-    {
-        string tmp_vocfile(vocfile.begin(), vocfile.end()); // convert from wstring to string
-        string strtmp;
-        size_t cnt;
-        int clsidx, b;
-        classSize = 0;
-
-        string line;
-        vector<string> tokens;
-        ifstream fin;
-        fin.open(tmp_vocfile.c_str());
-        if (!fin)
-        {
-            RuntimeError("cannot open word class file");
-        }
-
-        while (getline(fin, line))
-        {
-            line = trim(line);
-            tokens = msra::strfun::split(line, "\t ");
-            assert(tokens.size() == 4);
-
-            b = stoi(tokens[0]);
-            cnt = (size_t)stof(tokens[1]);
-            strtmp = tokens[2];
-            clsidx = stoi(tokens[3]);
-
-            idx4cnt[b] = cnt;
-            word4idx[strtmp] = b;
-            idx4word[b] = strtmp;
-
-            idx4class[b] = clsidx;
-            classSize = max(classSize, clsidx);
-        }
-        fin.close();
-        classSize++;
-
-        // Note: If users specify labelDim = 0 (->nwords) this will not fail. Later we will interpret this as "infer".
-        if (idx4class.size() < nwords)
-            RuntimeError("ReadClassInfo: The actual number of words %d is smaller than the specified vocabulary size %d. Check if labelDim is too large. ", (int)idx4class.size(), (int)nwords);
-
-        std::vector<double> counts(idx4cnt.size());
-        for (const auto& p : idx4cnt)
-            counts[p.first] = (double)p.second;
-        m_noiseSampler = noiseSampler<long>(counts);
-
-        // check if unk is the same used in vocabulary file
-        if (word4idx.find(mUnk.c_str()) == word4idx.end())
-            fprintf(stderr, "ReadClassInfo: 'unknown' symbol unk='%s' is not in vocabulary file. Unknown words will error out if encountered.\n", mUnk.c_str());
-    }
-
-    // InitCache - Initialize the caching reader if cache files exist, otherwise the writer
-    // readerConfig - reader configuration
-    template <class ElemType>
-    void SequenceReader<ElemType>::InitCache(const ConfigParameters& readerConfig)
-    {
-        // check for a writer tag first (lets us know we are caching)
-        if (!readerConfig.Exists(L"writerType"))
-            return;
-
-        // first try to open the binary cache
-        bool found = false;
-        try
-        {
-            // TODO: need to go down to all levels, maybe search for sectionType
-            ConfigArray filesList(',');
-            vector<std::wstring> names;
-            if (readerConfig.Exists(L"wfile"))
-            {
-                filesList.push_back(readerConfig(L"wfile"));
-                if (fexists(readerConfig(L"wfile")))
-                    found = true;
-            }
-            FindConfigNames(readerConfig, "wfile", names);
-            for (const auto& name : names)
-            {
-                ConfigParameters config = readerConfig(name);
-                filesList.push_back(config("wfile"));
-                if (fexists(config("wfile")))
-                    found = true;
-            }
-
-            // if we have a file already, we are going to read the cached files
-            if (found)
-            {
-                ConfigParameters config;
-                readerConfig.CopyTo(config);
-                // mmodify the config so the reader types look correct
-                config["readerType"] = config("writerType");
-                config["file"] = filesList;
-                m_cachingReader = new DataReader(config);
-            }
-            else
-            {
-                m_cachingWriter = new DataWriter(readerConfig);
-
-                // now get the section names for map and category types
-                std::map<std::wstring, SectionType, nocase_compare> sections;
-                m_cachingWriter->GetSections(sections);
-                for (const auto& pair : sections)
-                {
-                    // TODO: we would need to add a sequenceMap type here as well
-                    // or maybe change to heirarchal name (i.e. root.labelIn.map)
-                    if (pair.second == sectionTypeCategoryLabel)
-                    {
-                        m_labelsCategoryName[labelInfoOut] = pair.first;
-                    }
-                    else if (pair.second == sectionTypeLabelMapping)
-                    {
-                        m_labelsMapName[labelInfoOut] = pair.first;
-                    }
-=======
+            }
+        }
+
         // initialize all the variables
         m_mbStartSample = m_epoch = m_totalSamples = m_epochStartSample = m_seqIndex = 0;
         m_endReached = false;
@@ -1088,107 +773,6 @@
                     endReached = true;
                     UpdateDataVariables();
                     assert(m_endReached);
->>>>>>> b7053a3b
-                }
-            }
-
-            // always start from the first sample
-            m_epochStartSample = m_mbStartSample = 0;
-        }
-        catch (runtime_error err)
-        {
-            fprintf(stderr, "Error attemping to create Binary%s\n%s\n", found ? "Reader" : "Writer", err.what());
-            delete m_cachingReader;
-            m_cachingReader = NULL;
-            delete m_cachingWriter;
-            m_cachingWriter = NULL;
-        }
-        catch (...)
-        {
-            // if there is any error, just get rid of the object
-            fprintf(stderr, "Error attemping to create Binary%s\n", found ? "Reader" : "Writer");
-            delete m_cachingReader;
-            m_cachingReader = NULL;
-            delete m_cachingWriter;
-            m_cachingWriter = NULL;
-        }
-    }
-
-<<<<<<< HEAD
-    // destructor - virtual so it gets called properly
-    template <class ElemType>
-    SequenceReader<ElemType>::~SequenceReader()
-    {
-        ReleaseMemory();
-        delete m_cachingReader;
-        delete m_cachingWriter;
-    }
-
-    // ReleaseMemory - release the memory footprint of SequenceReader
-    // used when the caching reader is taking over
-    template <class ElemType>
-    void SequenceReader<ElemType>::ReleaseMemory()
-    {
-        if (m_featuresBuffer != NULL)
-            delete[] m_featuresBuffer;
-        m_featuresBuffer = NULL;
-        if (m_labelsBuffer != NULL)
-            delete[] m_labelsBuffer;
-        m_labelsBuffer = NULL;
-        if (m_labelsIdBuffer != NULL)
-            delete[] m_labelsIdBuffer;
-        m_labelsIdBuffer = NULL;
-        m_featureData.clear();
-        m_labelIdData.clear();
-        //m_labelData.clear();
-        m_sequence.clear();
-    }
-
-    // SetupEpoch - Setup the proper position in the file, and other variable settings to start a particular epoch
-    template <class ElemType>
-    void SequenceReader<ElemType>::SetupEpoch()
-    {
-        FailBecauseDeprecated(__FUNCTION__);    // DEPRECATED CLASS, SHOULD NOT BE USED ANYMORE
-
-                                                // if we are starting fresh (epoch zero and no data read), init everything
-                                                // however if we are using cachingWriter, we need to know record count, so do that first
-        if (m_epoch == 0 && m_totalSamples == 0 && m_cachingWriter == NULL)
-        {
-            m_readNextSampleLine = m_readNextSample = m_epochStartSample = m_mbStartSample = m_seqIndex = 0;
-            m_parser.SetFilePosition(0);    // TODO: can this ever be set to not 0?
-        }
-        else // otherwise, position the read to start at the right location
-        {
-            m_seqIndex = 0;
-            // don't know the total number of samples yet, so count them
-            if (m_totalSamples == 0)
-            {
-                if (m_traceLevel > 0)
-                    fprintf(stderr, "starting at epoch %zd parsing all data to determine record count\n", m_epoch);
-                // choose a large number to read
-                m_parser.SetFilePosition(0);
-                m_mbStartSample = 0;
-                while (EnsureDataAvailable(m_mbStartSample))
-                {
-                    m_mbStartSample = m_totalSamples;
-                    m_seqIndex = m_sequence.size();
-                }
-                if (m_traceLevel > 0)
-                    fprintf(stderr, "\n %zd records found\n", m_totalSamples);
-            }
-            m_seqIndex = 0;
-
-            // we have a slight dilemma here, if we haven't determined the end of the file yet
-            // and the user told us to find how many records are in the file, we can't distinguish "almost done"
-            // with a file (a character away) and the middle of the file. So read ahead a record to see if it's there.
-            bool endReached = m_endReached;
-            if (!endReached)
-            {
-                if (!m_parser.HasMoreData())
-                {
-                    endReached = true;
-                    UpdateDataVariables();
-                    assert(m_endReached);
                 }
             }
 
@@ -1310,7 +894,7 @@
 
                                                 // this is after getMinibatch size, which has increased m_seqIndex by 1
                                                 // so the real index is m_seqIndex - 1;
-        int seqIndex = (int)m_seqIndex - 1;
+        int seqIndex = (int) m_seqIndex - 1;
 
         // now get the labels
         const LabelInfo& labelInfo = m_labelInfo[(m_labelInfo[labelInfoOut].type == labelNextWord) ? labelInfoIn : labelInfoOut];
@@ -1375,307 +959,6 @@
             // pick the right sample with randomization if desired
             size_t jRand = jSample;
             int wrd = m_labelIdData[jRand];
-            labels.SetValue(0, j, (ElemType)wrd);
-
-            if (readerMode == ReaderMode::NCE)
-            {
-                labels.SetValue(1, j, (ElemType)m_noiseSampler.logprob(wrd));
-                for (size_t noiseid = 0; noiseid < m_noiseSampleSize; noiseid++)
-                {
-                    int wid = m_noiseSampler.sample();
-                    labels.SetValue(2 * (noiseid + 1), j, (ElemType)wid);
-                    labels.SetValue(2 * (noiseid + 1) + 1, j, -(ElemType)m_noiseSampler.logprob(wid));
-                }
-            }
-            else if (readerMode == ReaderMode::Class)
-            {
-                int clsidx = idx4class[wrd];
-                if (m_classSize > 0)
-                {
-                    labels.SetValue(1, j, (ElemType)clsidx);
-                    // save the [begining ending_indx) of the class
-                    labels.SetValue(2, j, (*m_classInfoLocal)(0, clsidx)); // begining index of the class
-                    labels.SetValue(3, j, (*m_classInfoLocal)(1, clsidx)); // end index of the class
-                }
-            }
-        }
-    }
-    template <class ElemType>
-    void SequenceReader<ElemType>::GetInputProb(StreamMinibatchInputs& matrices)
-    {
-        FailBecauseDeprecated(__FUNCTION__);    // DEPRECATED CLASS, SHOULD NOT BE USED ANYMORE
-
-        if (!matrices.HasInput(STRIDX2PROB))
-            return;
-
-        if (m_idx2probRead)
-            return;
-
-        Matrix<ElemType>& idx2prob = matrices.GetInputMatrix<ElemType>(STRIDX2PROB);
-
-        // populate local CPU matrix
-        m_id2Prob->SwitchToMatrixType(MatrixType::DENSE, matrixFormatDense, false);
-        m_id2Prob->Resize(nwords, 1, false);
-
-        // move to CPU since element-wise operation is expensive and can go wrong in GPU
-        int curDevId = m_id2Prob->GetDeviceId();
-        m_id2Prob->TransferFromDeviceToDevice(curDevId, CPUDEVICE, true, false, false);
-        for (size_t j = 0; j < nwords; j++)
-            (*m_id2Prob)((int)j, 0) = (float)m_noiseSampler.prob((int)j);
-        m_id2Prob->TransferFromDeviceToDevice(CPUDEVICE, curDevId, true, false, false);
-
-        int oldDeviceId = idx2prob.GetDeviceId();
-        // caution, SetValue changes idx2cls from GPU to CPU, may change this behavior later
-        idx2prob.SetValue(*m_id2Prob);
-        idx2prob.TransferFromDeviceToDevice(idx2prob.GetDeviceId(), oldDeviceId, true);
-
-        m_idx2probRead = true;
-    }
-
-    // TODO: Document what this is. It seems we can fill specific hard-coded inputs with something interesting.
-    template <class ElemType>
-    void SequenceReader<ElemType>::GetInputToClass(StreamMinibatchInputs& matrices)
-    {
-        if (!matrices.HasInput(STRIDX2CLS))
-            return;
-
-        if (m_idx2clsRead)
-            return;
-
-        Matrix<ElemType>& idx2cls = matrices.GetInputMatrix<ElemType>(STRIDX2CLS);
-
-        // populate local CPU matrix
-        m_id2classLocal->SwitchToMatrixType(MatrixType::DENSE, matrixFormatDense, false);
-        m_id2classLocal->Resize(nwords, 1, false);
-
-        // move to CPU since element-wise operation is expensive and can go wrong in GPU
-        int curDevId = m_id2classLocal->GetDeviceId();
-        m_id2classLocal->TransferFromDeviceToDevice(curDevId, CPUDEVICE, true, false, false);
-        for (size_t j = 0; j < nwords; j++)
-        {
-            int clsidx = idx4class[(int)j];
-            (*m_id2classLocal)(j, 0) = (float)clsidx;
-        }
-        m_id2classLocal->TransferFromDeviceToDevice(CPUDEVICE, curDevId, true, false, false);
-
-        int oldDeviceId = idx2cls.GetDeviceId();
-        // caution, SetValue changes idx2cls from GPU to CPU, may change this behavior later
-        idx2cls.SetValue(*m_id2classLocal);
-        idx2cls.TransferFromDeviceToDevice(idx2cls.GetDeviceId(), oldDeviceId, true);
-
-        m_idx2clsRead = true;
-    }
-
-    template <class ElemType>
-    void SequenceReader<ElemType>::GetClassInfo()
-    {
-        if (m_clsinfoRead)
-            return;
-
-        // populate local CPU matrix
-        m_classInfoLocal->SwitchToMatrixType(MatrixType::DENSE, matrixFormatDense, false);
-        m_classInfoLocal->Resize(2, m_classSize);
-
-        // move to CPU since element-wise operation is expensive and can go wrong in GPU
-        int curDevId = m_classInfoLocal->GetDeviceId();
-        m_classInfoLocal->TransferFromDeviceToDevice(curDevId, CPUDEVICE, true, false, false);
-
-        int clsidx;
-        int prvcls = -1;
-        for (size_t j = 0; j < nwords; j++)
-        {
-            clsidx = idx4class[(int)j];
-            if (prvcls != clsidx && clsidx > prvcls)
-            {
-                if (prvcls >= 0)
-                    (*m_classInfoLocal)(1, prvcls) = (float)j;
-                prvcls = clsidx;
-                (*m_classInfoLocal)(0, prvcls) = (float)j;
-            }
-            else if (prvcls > clsidx)
-            {
-                // nwords is larger than the actual number of words
-                LogicError("LMSequenceReader::GetClassInfo probably the number of words specified is larger than the actual number of words. Check network builder and data reader. ");
-            }
-=======
-    template <class ElemType>
-    void SequenceReader<ElemType>::LMSetupEpoch()
-    {
-        m_readNextSampleLine = m_readNextSample = m_epochStartSample = m_mbStartSample = m_seqIndex = 0;
-    }
-
-    // utility function to round an integer up to a multiple of size
-    inline size_t RoundUp(size_t value, size_t size)
-    {
-        return ((value + size - 1) / size) * size;
-    }
-
-    //StartMinibatchLoop - Startup a minibatch loop
-    // mbSize - [in] size of the minibatch (number of Samples, etc.)
-    //     NOTE: for sequence data, this will be the MAX size of a sequence, as every sequence could be a different length
-    // epoch - [in] epoch number for this loop, if > 0 the requestedEpochSamples must be specified (unless epoch zero was completed this run)
-    // requestedEpochSamples - [in] number of samples to randomize, defaults to requestDataSize which uses the number of samples there are in the dataset
-    template <class ElemType>
-    void SequenceReader<ElemType>::StartMinibatchLoop(size_t mbSize, size_t epoch, size_t requestedEpochSamples)
-    {
-        FailBecauseDeprecated(__FUNCTION__);    // DEPRECATED CLASS, SHOULD NOT BE USED ANYMORE
-
-                                                // if we aren't currently caching, see if we can use a cache
-        if (!m_cachingReader && !m_cachingWriter)
-        {
-            InitCache(m_readerConfig);
-            if (m_cachingReader)
-                ReleaseMemory(); // free the memory used by the SequenceReader
-        }
-
-        // if we are reading from the cache, do so now and return
-        if (m_cachingReader)
-        {
-            m_cachingReader->StartMinibatchLoop(mbSize, epoch, requestedEpochSamples);
-            return;
-        }
-
-        if (m_featuresBuffer == NULL)
-        {
-            const LabelInfo& labelInfo = m_labelInfo[(m_labelInfo[labelInfoOut].type == labelNextWord) ? labelInfoIn : labelInfoOut];
-            m_featuresBuffer = new ElemType[mbSize * labelInfo.dim];
-            memset(m_featuresBuffer, 0, sizeof(ElemType) * mbSize * labelInfo.dim);
-        }
-
-        if (m_labelsBuffer == NULL)
-        {
-            const LabelInfo& labelInfo = m_labelInfo[(m_labelInfo[labelInfoOut].type == labelNextWord) ? labelInfoIn : labelInfoOut];
-            if (labelInfo.type == labelCategory)
-            {
-                m_labelsBuffer = new ElemType[mbSize * labelInfo.dim];
-                memset(m_labelsBuffer, 0, sizeof(ElemType) * mbSize * labelInfo.dim);
-                m_labelsIdBuffer = new LabelIdType[mbSize];
-                memset(m_labelsIdBuffer, 0, sizeof(LabelIdType) * mbSize);
-            }
-            else if (labelInfo.type != labelNone)
-            {
-                m_labelsBuffer = new ElemType[mbSize];
-                memset(m_labelsBuffer, 0, sizeof(ElemType) * mbSize);
-                m_labelsIdBuffer = NULL;
-            }
-        }
-
-        m_mbSize = mbSize;
-        if (requestedEpochSamples == requestDataSize)
-        {
-            if (!m_endReached)
-            {
-                m_epochSize = requestDataSize;
-            }
-        }
-        else
-        {
-            m_epochSize = requestedEpochSamples;
-        }
-
-        // we use epochSize, which might not be set yet, so use a default value for allocations if not yet set
-        size_t epochSize = m_epochSize == requestDataSize ? 1000 : m_epochSize;
-        m_epoch = epoch;
-        m_mbStartSample = epoch * m_epochSize;
-
-        // allocate room for the data
-        m_featureData.reserve(m_featureCount * epochSize);
-        if (m_labelInfo[labelInfoOut].type == labelCategory)
-            m_labelIdData.reserve(epochSize);
-        //else if (m_labelInfo[labelInfoOut].type != labelNone)
-        //    m_labelData.reserve(epochSize);
-        m_sequence.reserve(m_seqIndex); // clear out the sequence array
-                                        // this is too complicated for LM
-                                        // SetupEpoch();
-                                        // use the LMSetupEpoch() instead
-        LMSetupEpoch();
-
-        m_clsinfoRead = false;
-        m_idx2clsRead = false;
-
-        m_parser.ParseReset();
-    }
-
-    template <class ElemType>
-    bool SequenceReader<ElemType>::DataEnd()
-    {
-        FailBecauseDeprecated(__FUNCTION__);    // DEPRECATED CLASS, SHOULD NOT BE USED ANYMORE
-
-        return SentenceEnd();
-    }
-
-    template <class ElemType>
-    bool SequenceReader<ElemType>::SentenceEnd()
-    {
-        FailBecauseDeprecated(__FUNCTION__);    // DEPRECATED CLASS, SHOULD NOT BE USED ANYMORE
-
-                                                // this is after getMinibatch size, which has increased m_seqIndex by 1
-                                                // so the real index is m_seqIndex - 1;
-        int seqIndex = (int) m_seqIndex - 1;
-
-        // now get the labels
-        const LabelInfo& labelInfo = m_labelInfo[(m_labelInfo[labelInfoOut].type == labelNextWord) ? labelInfoIn : labelInfoOut];
-
-        size_t actualmbsize = 0;
-
-        // figure out the size of the next sequence
-        if (seqIndex > 0)
-        {
-            actualmbsize = m_sequence[seqIndex] - m_sequence[seqIndex - 1];
-        }
-        else
-        {
-            actualmbsize = m_sequence[0];
-        }
-
-        if (actualmbsize < m_mbSize)
-            return true;
-
-        size_t jEnd = m_sequence[seqIndex] - 1;
-
-        if (labelInfo.type == labelCategory)
-        {
-            LabelIdType index;
-            if (CheckIdFromLabel(labelInfo.endSequence, labelInfo, index) == false)
-                RuntimeError("cannot find sentence begining label");
-
-            if (m_labelIdData[jEnd] == index)
-                return true;
-            else
-                return false;
-        }
-        return false;
-    }
-
-    /// the output label is a [4 x T] matrix, where T is the number of words observed
-    /// the first row is the word index
-    /// the second row is the class id of this word
-    /// the third row is begining index of the class for this word
-    /// the fourth row is the ending index + 1 of the class for this word
-    template <class ElemType>
-    void SequenceReader<ElemType>::GetLabelOutput(StreamMinibatchInputs& matrices,
-        size_t m_mbStartSample, size_t actualmbsize)
-    {
-        FailBecauseDeprecated(__FUNCTION__);    // DEPRECATED CLASS, SHOULD NOT BE USED ANYMORE
-
-        size_t j = 0;
-        if (!matrices.HasInput(m_labelsName[labelInfoOut]))
-            return;
-
-        Matrix<ElemType>& labels = matrices.GetInputMatrix<ElemType>(m_labelsName[labelInfoOut]);
-
-        if (readerMode == ReaderMode::NCE)
-            labels.Resize(2 * (m_noiseSampleSize + 1), actualmbsize);
-        else if (readerMode == ReaderMode::Class)
-            labels.Resize(4, actualmbsize);
-        else if (readerMode == ReaderMode::Softmax)
-            labels.Resize(1, actualmbsize);
-
-        for (size_t jSample = m_mbStartSample; j < actualmbsize; ++j, ++jSample)
-        {
-            // pick the right sample with randomization if desired
-            size_t jRand = jSample;
-            int wrd = m_labelIdData[jRand];
             labels.SetValue(0, j, (ElemType) wrd);
 
             if (readerMode == ReaderMode::NCE)
@@ -1840,96 +1123,8 @@
         else
         {
             actualmbsize = m_sequence[0];
->>>>>>> b7053a3b
-        }
-        (*m_classInfoLocal)(1, prvcls) = (float)nwords;
-
-<<<<<<< HEAD
-        //    (*m_classInfoLocal).Print();
-
-        m_classInfoLocal->TransferFromDeviceToDevice(CPUDEVICE, curDevId, true, false, false);
-
-        m_clsinfoRead = true;
-    }
-
-    template <class ElemType>
-    bool SequenceReader<ElemType>::TryGetMinibatch(StreamMinibatchInputs& matrices)
-    {
-        FailBecauseDeprecated(__FUNCTION__);    // DEPRECATED CLASS, SHOULD NOT BE USED ANYMORE
-
-                                                // get out if they didn't call StartMinibatchLoop() first
-        if (m_mbSize == 0)
-            return false;
-
-        // check to see if we have changed epochs, if so we are done with this one.
-        if (m_sequence.size() > 0 && m_mbStartSample > m_sequence[m_sequence.size() - 1])
-            return false;
-
-        bool moreData = EnsureDataAvailable(m_mbStartSample);
-        if (moreData == false)
-            return false;
-
-        // figure which sweep of the randomization we are on
-        size_t recordStart = m_totalSamples ? (m_mbStartSample % m_totalSamples) : m_mbStartSample;
-
-        // actual size is the size of the next seqence
-        size_t actualmbsize = 0;
-
-        // figure out the size of the next sequence
-        // All sequences are concatenated into one long vector; length is computed as the difference of two consecutive start indices.
-        if (m_seqIndex > 0 && m_seqIndex < m_sequence.size() && m_sequence.size() > 1)
-        {
-            actualmbsize = m_sequence[m_seqIndex] - m_sequence[m_seqIndex - 1];
-        }
-        else
-        {
-            actualmbsize = m_sequence[0];
-        }
-
-        if (actualmbsize > m_mbSize)
-        {
-            RuntimeError("Specified minibatch size %d is smaller than the actual minibatch size %d.", (int)m_mbSize, (int)actualmbsize);
-        }
-
-        // hit the end of the dataset,
-        if (!moreData)
-        {
-            // make sure we take into account hitting the end of the dataset (not wrapping around)
-            actualmbsize = min(m_totalSamples - recordStart, actualmbsize);
-        }
-
-        // now get the labels
-        const LabelInfo& labelInfo = m_labelInfo[(m_labelInfo[labelInfoOut].type == labelNextWord) ? labelInfoIn : labelInfoOut];
-
-        if (labelInfo.type == labelCategory)
-        {
-            memset(m_labelsBuffer, 0, sizeof(ElemType) * labelInfo.dim * actualmbsize);
-            memset(m_labelsIdBuffer, 0, sizeof(LabelIdType) * actualmbsize);
-        }
-        else if (labelInfo.type != labelNone)
-        {
-            memset(m_labelsBuffer, 0, sizeof(ElemType) * 1 * actualmbsize);
-        }
-
-        if (actualmbsize > 0)
-        {
-            memset(m_featuresBuffer, 0, sizeof(ElemType) * actualmbsize * labelInfo.dim);
-
-            // loop through all the samples
-            int j = 0;
-            Matrix<ElemType>& features = matrices.GetInputMatrix<ElemType>(m_featuresName);
-            if (matrices.find(m_featuresName) != matrices.end())
-            {
-                if (features.GetMatrixType() == MatrixType::DENSE)
-                {
-                    features.Resize(labelInfo.dim, actualmbsize, false);
-                    features.SetValue(0);
-                }
-                else
-                {
-                    features.Resize(labelInfo.dim, actualmbsize);
-                    features.Reset();
-=======
+        }
+
         if (actualmbsize > m_mbSize)
         {
             RuntimeError("Specified minibatch size %d is smaller than the actual minibatch size %d.", (int) m_mbSize, (int) actualmbsize);
@@ -2024,60 +1219,9 @@
                     std::wstring ws = msra::strfun::wstrprintf(L"feature%d", i);
                     Matrix<ElemType>& features = matrices.GetInputMatrix<ElemType>(ws);
                     features.SetValue(labelInfo.dim, 1, features.GetDeviceId(), &m_featuresBuffer[i * labelInfo.dim], matrixFlagNormal);
->>>>>>> b7053a3b
-                }
-            }
-
-            for (size_t jSample = m_mbStartSample; j < actualmbsize; ++j, ++jSample)
-            {
-                // pick the right sample with randomization if desired
-                const size_t jRand = jSample; // TODO: This seems unfinished.
-
-                                              // vector of feature data goes into matrix column
-                size_t idx = (size_t)m_featureData[jRand];
-                m_featuresBuffer[j * labelInfo.dim + idx] = (ElemType)1;
-
-                if (matrices.find(m_featuresName) != matrices.end())
-                    features.SetValue(idx, j, (ElemType)1);
-            }
-
-            GetLabelOutput(matrices, m_mbStartSample, actualmbsize);
-            GetInputToClass(matrices);
-            GetClassInfo();
-
-            // make sure that the sequence index matches our end index
-            assert(m_sequence[m_seqIndex] == m_mbStartSample + actualmbsize);
-            // go to the next sequence
-            m_seqIndex++;
-        }
-<<<<<<< HEAD
-
-        // advance to the next minibatch
-        m_mbStartSample += actualmbsize;
-
-        // if they don't want partial minibatches, skip data transfer and return
-        if (actualmbsize == 0) // no records found (end of minibatch)
-        {
-            return false;
-        }
-
-        // now transfer to the GPU as needed
-        try
-        {
-            // get the features array
-            if (matrices.find(m_featuresName) == matrices.end())
-            {
-                Matrix<ElemType>& nbs = matrices.GetInputMatrix<ElemType>(L"numberobs");
-                int curDevId = nbs.GetDeviceId();
-                nbs.TransferFromDeviceToDevice(curDevId, CPUDEVICE, true, false, false);
-                nbs(0, 0) = (float)actualmbsize;
-                nbs.TransferFromDeviceToDevice(CPUDEVICE, curDevId, true, false, false);
-                for (size_t i = 0; i < actualmbsize; i++)
-                {
-                    std::wstring ws = msra::strfun::wstrprintf(L"feature%d", i);
-                    Matrix<ElemType>& features = matrices.GetInputMatrix<ElemType>(ws);
-                    features.SetValue(labelInfo.dim, 1, features.GetDeviceId(), &m_featuresBuffer[i * labelInfo.dim], matrixFlagNormal);
-=======
+                }
+            }
+        }
         catch (...)
         {
             RuntimeError("Features size not sufficiently large. The asked minibatch size is %d. Check minibatchSize in the feature definition.", (int) actualmbsize);
@@ -2097,7 +1241,6 @@
                         Matrix<ElemType>& labels = matrices.GetInputMatrix<ElemType>(ws);
                         labels.SetValue(labelInfo.dim, 1, labels.GetDeviceId(), &m_labelsBuffer[i * labelInfo.dim], matrixFlagNormal);
                     }
->>>>>>> b7053a3b
                 }
                 // BUGBUG? If category labels then this will not output anything if such node is given.
             }
@@ -2109,35 +1252,6 @@
         }
         catch (...)
         {
-<<<<<<< HEAD
-            RuntimeError("Features size not sufficiently large. The asked minibatch size is %d. Check minibatchSize in the feature definition.", (int)actualmbsize);
-        }
-
-        try
-        {
-            if (labelInfo.type == labelCategory)
-            {
-                if (matrices.find(m_labelsName[labelInfoOut]) == matrices.end())
-                {
-                    // TODO: What is this? Debug code?
-                    for (size_t i = 0; i < actualmbsize; i++)
-                    {
-                        std::wstring ws = msra::strfun::wstrprintf(L"label%d", i);
-                        // This writes into nodes named "labelN", or crashes if they don't exist. Seems this is dead code.
-                        Matrix<ElemType>& labels = matrices.GetInputMatrix<ElemType>(ws);
-                        labels.SetValue(labelInfo.dim, 1, labels.GetDeviceId(), &m_labelsBuffer[i * labelInfo.dim], matrixFlagNormal);
-                    }
-                }
-                // BUGBUG? If category labels then this will not output anything if such node is given.
-            }
-            else if (labelInfo.type != labelNone)
-            {
-                Matrix<ElemType>& labels = matrices.GetInputMatrix<ElemType>(m_labelsName[labelInfoOut]);
-                labels.SetValue(1, actualmbsize, labels.GetDeviceId(), m_labelsBuffer, matrixFlagNormal);
-            }
-        }
-        catch (...)
-        {
             RuntimeError("cannot find matrices for %ls", m_labelsName[labelInfoOut].c_str());
         }
 
@@ -2149,42 +1263,11 @@
     // returns - a map from numeric datatype to native label type
     template <class ElemType>
     const std::map<IDataReader::LabelIdType, IDataReader::LabelType>& SequenceReader<ElemType>::GetLabelMapping(const std::wstring& sectionName)
-=======
-            RuntimeError("cannot find matrices for %ls", m_labelsName[labelInfoOut].c_str());
-        }
-
-        // we read some records, so process them
-        return true;
-    }
-
-    // GetLabelMapping - Gets the label mapping from integer index to label type
-    // returns - a map from numeric datatype to native label type
-    template <class ElemType>
-    const std::map<IDataReader::LabelIdType, IDataReader::LabelType>& SequenceReader<ElemType>::GetLabelMapping(const std::wstring& sectionName)
     {
         FailBecauseDeprecated(__FUNCTION__);    // DEPRECATED CLASS, SHOULD NOT BE USED ANYMORE
 
         if (m_cachingReader)
         {
-            return m_cachingReader->GetLabelMapping(sectionName);
-        }
-        const LabelInfo& labelInfo = m_labelInfo[(m_labelInfo[labelInfoOut].type == labelNextWord) ? labelInfoIn : labelInfoOut];
-
-        return labelInfo.mapIdToLabel;
-    }
-
-    // SetLabelMapping - Sets the label mapping from integer index to label
-    // labelMapping - mapping table from label values to IDs (must be 0-n)
-    // note: for tasks with labels, the mapping table must be the same between a training run and a testing run
-    template <class ElemType>
-    void SequenceReader<ElemType>::SetLabelMapping(const std::wstring& /*sectionName*/, const std::map<IDataReader::LabelIdType, LabelType>& labelMapping)
->>>>>>> b7053a3b
-    {
-        FailBecauseDeprecated(__FUNCTION__);    // DEPRECATED CLASS, SHOULD NOT BE USED ANYMORE
-
-        if (m_cachingReader)
-        {
-<<<<<<< HEAD
             return m_cachingReader->GetLabelMapping(sectionName);
         }
         const LabelInfo& labelInfo = m_labelInfo[(m_labelInfo[labelInfoOut].type == labelNextWord) ? labelInfoIn : labelInfoOut];
@@ -2230,36 +1313,6 @@
         return m_cachingReader->GetData(sectionName, numRecords, data, dataBufferSize, recordStart);
     }
 
-=======
-            RuntimeError("Cannot set mapping table when the caching reader is being used");
-        }
-        LabelInfo& labelInfo = m_labelInfo[(m_labelInfo[labelInfoOut].type == labelNextWord) ? labelInfoIn : labelInfoOut];
-
-        labelInfo.mapIdToLabel = labelMapping;
-        labelInfo.mapLabelToId.clear();
-        for (std::pair<unsigned, LabelType> var : labelMapping)
-        {
-            labelInfo.mapLabelToId[var.second] = var.first;
-        }
-    }
-
-    // GetData - Gets metadata from the specified section (into CPU memory)
-    // sectionName - section name to retrieve data from
-    // numRecords - number of records to read
-    // data - pointer to data buffer, if NULL, dataBufferSize will be set to size of required buffer to accomidate request
-    // dataBufferSize - [in] size of the databuffer in bytes
-    //                  [out] size of buffer filled with data
-    // recordStart - record to start reading from, defaults to zero (start of data)
-    // returns: true if data remains to be read, false if the end of data was reached
-    template <class ElemType>
-    bool SequenceReader<ElemType>::GetData(const std::wstring& sectionName, size_t numRecords, void* data, size_t& dataBufferSize, size_t recordStart)
-    {
-        if (!m_cachingReader)
-            RuntimeError("GetData not supported in SequenceReader");
-        return m_cachingReader->GetData(sectionName, numRecords, data, dataBufferSize, recordStart);
-    }
-
->>>>>>> b7053a3b
     // instantiate all the combinations we expect to be used
     template class SequenceReader<double>;
     template class SequenceReader<float>;
@@ -2325,17 +1378,10 @@
             readerMode = ReaderMode::Class;
         else
             LogicError("unsupported format %ls", mode.c_str());
-<<<<<<< HEAD
 
         // unk sybol
         mUnk = msra::strfun::utf8(readerConfig(L"unk", L"<unk>"));
 
-=======
-
-        // unk sybol
-        mUnk = msra::strfun::utf8(readerConfig(L"unk", L"<unk>"));
-
->>>>>>> b7053a3b
         m_classSize = 0;
         m_featureDim = m_featuresName.empty() ? 0 : featureConfig(L"dim");
         for (int index = 0; index < labelInfoNum; ++index)
@@ -2344,19 +1390,11 @@
             auto& labelInfo = m_labelInfo[index];
 
             const ConfigRecordType& labelConfig = readerConfig(m_labelsName[index].c_str(), ConfigRecordType::Record());
-<<<<<<< HEAD
 
             labelInfo.numIds = 0; // if no mapping or word-class file is read, then we build the mapping on the fly
             labelInfo.beginSequence = msra::strfun::utf8(labelConfig(L"beginSequence", L""));
             labelInfo.endSequence = msra::strfun::utf8(labelConfig(L"endSequence", L""));
 
-=======
-
-            labelInfo.numIds = 0; // if no mapping or word-class file is read, then we build the mapping on the fly
-            labelInfo.beginSequence = msra::strfun::utf8(labelConfig(L"beginSequence", L""));
-            labelInfo.endSequence = msra::strfun::utf8(labelConfig(L"endSequence", L""));
-
->>>>>>> b7053a3b
             // determine label type desired
             std::string labelType(labelConfig(L"labelType", "category"));
             if (EqualCI(labelType, "category"))
@@ -2416,11 +1454,7 @@
                         labelInfo.mapIdToLabel[i] = label;
                         labelInfo.mapLabelToId[label] = i;
                     }
-<<<<<<< HEAD
-                    labelInfo.numIds = (LabelIdType)arrayLabels.size();
-=======
                     labelInfo.numIds = (LabelIdType) arrayLabels.size();
->>>>>>> b7053a3b
                     labelInfo.mapName = labelPath;
                     labelInfo.fileToWrite.clear();  // (not an output, so nothing to write at end)
                 }
@@ -2444,11 +1478,7 @@
                             false);
 #endif
                         if (word4idx.size() != nwords) // TODO: Why not infer it at this point in time? If labelInfo.dim == 0 then set if to word4idx.size()
-<<<<<<< HEAD
-                            LogicError("BatchSequenceReader::Init : vocabulary size %d from setup file and %d from that in word class file %ls is not consistent", (int)nwords, (int)word4idx.size(), wClassFile.c_str());
-=======
                             LogicError("BatchSequenceReader::Init : vocabulary size %d from setup file and %d from that in word class file %ls is not consistent", (int) nwords, (int) word4idx.size(), wClassFile.c_str());
->>>>>>> b7053a3b
                         int iMax = -1;
                         int i;
                         for (auto ptr = word4idx.begin(); ptr != word4idx.end(); ptr++)
@@ -2495,11 +1525,7 @@
         const LabelInfo& labelOut = m_labelInfo[labelInfoOut];
         m_parser.ParseInit(pathName.c_str(), m_featureDim, labelIn.dim, labelOut.dim, labelIn.beginSequence, labelIn.endSequence, labelOut.beginSequence, labelOut.endSequence);
 
-<<<<<<< HEAD
-        mRequestedNumParallelSequences = readerConfig(L"nbruttsineachrecurrentiter", (size_t)1); // 0 indicates auto-fill mbSize
-=======
         mRequestedNumParallelSequences = readerConfig(L"nbruttsineachrecurrentiter", (size_t) 1); // 0 indicates auto-fill mbSize
->>>>>>> b7053a3b
                                                                                                  // TODO: ^^ This should depend on the sequences themselves.
     }
 
@@ -2612,11 +1638,7 @@
             // I guess since they all have the same length, they are then all complete
             for (int s = 0; s < mToProcess.size(); s++)
             {
-<<<<<<< HEAD
-                int mp = (int)mToProcess[s];
-=======
                 int mp = (int) mToProcess[s];
->>>>>>> b7053a3b
                 if (mProcessed[mp])
                 {
                     mLastProcessedSentenceId = mp;
@@ -2641,8 +1663,6 @@
         size_t maxToProcess = mRequestedNumParallelSequences > 0 ? mRequestedNumParallelSequences : SIZE_MAX; // if mRequestedNumParallelSequences is 0 then we go by MB size
         size_t maxTokens = mRequestedNumParallelSequences > 0 ? SIZE_MAX : m_mbSize;
         size_t numTokens = 0;  // token counter
-<<<<<<< HEAD
-
         for (size_t seq = mLastProcessedSentenceId;
             seq < mNumRead &&                 // hit end of buffer
             mToProcess.size() < maxToProcess; // hit parallel-sequence limit
@@ -2658,23 +1678,6 @@
             else if (sln != m_parser.mSentenceIndex2SentenceInfo[seq].sLen)
                 continue;
 
-=======
-        for (size_t seq = mLastProcessedSentenceId;
-            seq < mNumRead &&                 // hit end of buffer
-            mToProcess.size() < maxToProcess; // hit parallel-sequence limit
-            seq++)
-        {
-            // skip entries that are done
-            if (mProcessed[seq])
-                continue;
-
-            // first unprocessed sequence determines the length if this minibatch
-            if (sln == 0)
-                sln = m_parser.mSentenceIndex2SentenceInfo[seq].sLen;
-            else if (sln != m_parser.mSentenceIndex2SentenceInfo[seq].sLen)
-                continue;
-
->>>>>>> b7053a3b
             // check max tokens
             if (numTokens > 0 && numTokens + sln >= maxTokens)
                 break;             // hit total token limit
@@ -2685,17 +1688,10 @@
             // and count tokens
             numTokens += m_parser.mSentenceIndex2SentenceInfo[seq].sLen;
         }
-<<<<<<< HEAD
 
         return sln;
     }
 
-=======
-
-        return sln;
-    }
-
->>>>>>> b7053a3b
     // fill the buffer with the next one or more sequences to process
     // Advances mLastPosInSentence, which is the cursor into the sentence(s).
     // Returns the previous value of mLastPosInSentence, which is needed in creating the MB layout.
@@ -2725,11 +1721,7 @@
             std::vector<SequencePosition> seqPos;
             fprintf(stderr, "LMSequenceReader: Reading epoch data..."), fflush(stderr);
             mNumRead = m_parser.Parse(m_cacheBlockSize, &m_labelTemp, &m_featureTemp, &seqPos);
-<<<<<<< HEAD
-            fprintf(stderr, " %d sequences read.\n", (int)mNumRead);
-=======
             fprintf(stderr, " %d sequences read.\n", (int) mNumRead);
->>>>>>> b7053a3b
             firstPosInSentence = mLastPosInSentence;
             if (mNumRead == 0)
                 return false; // end
@@ -2802,11 +1794,7 @@
 
 						// use the found value, and set the appropriate location to a 1.0
 						assert(labelIn.dim > labelId); // if this goes off labelOut dimension is too small
-<<<<<<< HEAD
-						m_featureData.push_back((float)labelId);
-=======
 						m_featureData.push_back((float) labelId);
->>>>>>> b7053a3b
 					}
 					else
 						RuntimeError("Input labels are expected to be category labels.");
@@ -2866,7 +1854,6 @@
         // TODO: Why not fail here?
         if (m_mbSize == 0)
             return false;
-<<<<<<< HEAD
 
         // TODO: validate whether the passed matrices set matches reader section definitions
 
@@ -2883,24 +1870,6 @@
         size_t actualmbsize = m_featureData.size(); // total number of tokens across all sequences in this MB
         if (actualmbsize == 0)
         {
-=======
-
-        // TODO: validate whether the passed matrices set matches reader section definitions
-
-        // --- STEP 1: get the data for the this minibatch
-
-        size_t firstPosInSentence;
-        bool moreData = GetMinibatchData(firstPosInSentence);
-        if (!moreData)
-        {
-            m_pMBLayout->Init(mToProcessForThisWorker.size(), 0);
-            return false;
-        }
-
-        size_t actualmbsize = m_featureData.size(); // total number of tokens across all sequences in this MB
-        if (actualmbsize == 0)
-        {
->>>>>>> b7053a3b
             m_pMBLayout->Init(0, 0);
         }
         else
@@ -2929,18 +1898,6 @@
                 // ############### BREAKING CHANGE ################
                 // We use sLen, not sLen -1, if labelOut.type is labelNone, assuming there is no output label, and all labels are inputs.
                 // ############### BREAKING CHANGE ################
-<<<<<<< HEAD
-                ptrdiff_t begin = -(ptrdiff_t)firstPosInSentence;
-                ptrdiff_t end = (ptrdiff_t)len - (ptrdiff_t)firstPosInSentence;
-                if (begin >= (ptrdiff_t)nT)
-                    LogicError("BatchSequenceReader: Sentence begin outside minibatch?");
-                if (end < 0)
-                    LogicError("BatchSequenceReader: Sentence end outside minibatch?");
-                m_pMBLayout->AddSequence(NEW_SEQUENCE_ID, s, begin, (size_t)end);
-                if (begin > 0)
-                    m_pMBLayout->AddGap(s, 0, (size_t)begin);
-                if (end < (ptrdiff_t)nT)
-=======
                 ptrdiff_t begin = -(ptrdiff_t) firstPosInSentence;
                 ptrdiff_t end = (ptrdiff_t) len - (ptrdiff_t) firstPosInSentence;
                 if (begin >= (ptrdiff_t) nT)
@@ -2951,17 +1908,12 @@
                 if (begin > 0)
                     m_pMBLayout->AddGap(s, 0, (size_t) begin);
                 if (end < (ptrdiff_t) nT)
->>>>>>> b7053a3b
                     m_pMBLayout->AddGap(s, end, nT);
             }
         }
         // copy m_featureData to matrix
         // m_featureData is a sparse, already with interleaved parallel sequences. We copy it into a dense matrix.
         // we always copy it to cpu first and then convert to gpu if gpu is desired.
-<<<<<<< HEAD
-
-=======
->>>>>>> b7053a3b
         size_t featureDim = m_labelInfo[labelInfoIn].dim;
         auto iter = matrices.find(m_featuresName);
         if (iter != matrices.end()) // (if not found then feature matrix is not requested this time)
@@ -2987,10 +1939,9 @@
             for (size_t j = 0; j < actualmbsize; ++j) // note: this is a loop over matrix columns, not time steps
             {
                 // vector of feature data goes into matrix column
-<<<<<<< HEAD
-                size_t idx = (size_t)m_featureData[j]; // one-hot index of the word, indexed by column (i.e. already interleaved, t=j/mToProcessForThisWorker.size(), s=j%mToProcessForThisWorker.size())
-
-                features.SetValue(idx, j, (ElemType)1);
+                size_t idx = (size_t) m_featureData[j]; // one-hot index of the word, indexed by column (i.e. already interleaved, t=j/mToProcessForThisWorker.size(), s=j%mToProcessForThisWorker.size())
+
+                features.SetValue(idx, j, (ElemType) 1);
             }
 
             features.TransferFromDeviceToDevice(CPUDEVICE, featureDeviceId, moveMatrix, false, false);
@@ -3009,100 +1960,11 @@
         // go to the next sequence
         m_seqIndex++;
 
-#if 0 // what is this?
-        // now transfer to the GPU as needed
-        // get the features array
-        if (matrices.find(m_featuresName) == matrices.end())
-        {
-            Matrix<ElemType>& nbs = *matrices[L"numberobs"]; // TODO: what is this? We fall back to a different node?
-            int curDevId = nbs.GetDeviceId();
-            nbs.TransferFromDeviceToDevice(curDevId, CPUDEVICE, true, false, false);
-            nbs(0, 0) = (float)actualmbsize;
-            nbs.TransferFromDeviceToDevice(CPUDEVICE, curDevId, true, false, false);
-            for (size_t i = 0; i < actualmbsize; i++)
-            {
-                std::wstring ws = msra::strfun::wstrprintf(L"feature%d", i);
-                Matrix<ElemType>& features = *matrices[ws];
-                features.SetValue(featureDim, 1, features.GetDeviceId(), &m_featuresBuffer[i * featureDim], matrixFlagNormal);
-            }
-        }
-#endif
 		assert(mToProcessForThisWorker.size() == m_pMBLayout->GetNumParallelSequences());
+
         // we read some records, so process them
         return true;
     }
-
-#if 0
-    /**
-    timePos: the time position. for example, 100 actual minibatch with 10 streams,
-    timePosition = [0,..,9] for each actual tiem
-    */
-    // This function was only called from BatchSequenceReader::TryGetMinibatch(), but no longer.
-    template <class ElemType>
-    void BatchSequenceReader<ElemType>::SetSentenceBegin(int wrd, int uttPos, int timePos)
-    {
-        // now get the labels
-        LabelInfo& labelIn = m_labelInfo[labelInfoIn];
-        LabelIdType index = GetIdFromLabel(labelIn.beginSequence.c_str(), labelIn);
-
-        if (timePos == 0)
-        {
-            if (wrd == (int)index)
-            {
-                mSentenceBegin = true;
-                // BUGBUG: This is currently not functional. Nothing in here marks gaps, nor sets any end flags.
-                uttPos;
-                LogicError("BatchSequenceReader::SetSentenceBegin(): Disabled because this implementation seems out of date w.r.t. setting end and gap flags.");
-                // m_pMBLayout->SetWithoutOr(uttPos, timePos, MinibatchPackingFlags::SequenceStart);   // TODO: can we use Set() (with OR)?
-            }
-        }
-    }
-#endif
-
-#if 0
-    // TODO: this should have been renamed to CopyMBLayoutTo(), but it had the wrong signature??
-    template <class ElemType>
-    void BatchSequenceReader<ElemType>::SetSentenceSegBatch(vector<size_t>& sentenceEnd)
-    {
-        sentenceEnd.resize(mToProcess.size());
-        if (mSentenceBegin)
-        {
-            sentenceEnd.assign(mToProcess.size(), 0);
-        }
-        else
-        {
-            sentenceEnd.assign(mToProcess.size(), m_mbSize + 2);
-        }
-    }
-#endif
-=======
-                size_t idx = (size_t) m_featureData[j]; // one-hot index of the word, indexed by column (i.e. already interleaved, t=j/mToProcessForThisWorker.size(), s=j%mToProcessForThisWorker.size())
-
-                features.SetValue(idx, j, (ElemType) 1);
-            }
-
-            features.TransferFromDeviceToDevice(CPUDEVICE, featureDeviceId, moveMatrix, false, false);
-        }
-
-        // get class info
-        if (readerMode == ReaderMode::Class)
-        {
-            GetInputToClass(matrices);
-            GetClassInfo();
-        }
-
-        // get labels
-        GetLabelOutput(matrices, 0, actualmbsize);
-
-        // go to the next sequence
-        m_seqIndex++;
-
-		assert(mToProcessForThisWorker.size() == m_pMBLayout->GetNumParallelSequences());
-
-        // we read some records, so process them
-        return true;
-    }
->>>>>>> b7053a3b
 
     // note: DataEnd() must be called for each minibatch in order to propagate mSentenceEnd to mProcessed[]
     template <class ElemType>
@@ -3157,18 +2019,6 @@
 
             // write sample value into output
             // This writes an index into a row vector. Which is wrong, we want a sparse one-hot vector.
-<<<<<<< HEAD
-            labels.SetValue(0, j, (ElemType)wrd);
-
-            if (readerMode == ReaderMode::NCE)
-            {
-                labels.SetValue(1, j, (ElemType)m_noiseSampler.logprob(wrd));
-                for (size_t noiseid = 0; noiseid < m_noiseSampleSize; noiseid++)
-                {
-                    int wid = m_noiseSampler.sample();
-                    labels.SetValue(2 * (noiseid + 1), j, (ElemType)wid);
-                    labels.SetValue(2 * (noiseid + 1) + 1, j, -(ElemType)m_noiseSampler.logprob(wid));
-=======
             labels.SetValue(0, j, (ElemType) wrd);
 
             if (readerMode == ReaderMode::NCE)
@@ -3179,7 +2029,6 @@
                     int wid = m_noiseSampler.sample();
                     labels.SetValue(2 * (noiseid + 1), j, (ElemType) wid);
                     labels.SetValue(2 * (noiseid + 1) + 1, j, -(ElemType) m_noiseSampler.logprob(wid));
->>>>>>> b7053a3b
                 }
             }
             else if (readerMode == ReaderMode::Class)
@@ -3187,17 +2036,6 @@
                 int clsidx = idx4class[wrd];
                 if (m_classSize > 0)
                 {
-<<<<<<< HEAD
-                    labels.SetValue(1, j, (ElemType)clsidx);
-
-                    // save the [begining ending_indx) of the class
-                    size_t lft = (size_t)(*m_classInfoLocal)(0, clsidx);
-                    size_t rgt = (size_t)(*m_classInfoLocal)(1, clsidx);
-                    if (wrd < lft || lft > rgt || wrd >= rgt)
-                    {
-                        LogicError("LMSequenceReader::GetLabelOutput word %d should be at least equal to or larger than its class's left index %d; right index %d of its class should be larger or equal to left index %d of its class; word index %d should be smaller than its class's right index %d.\n",
-                            (int)wrd, (int)lft, (int)rgt, (int)lft, (int)wrd, (int)rgt);
-=======
                     labels.SetValue(1, j, (ElemType) clsidx);
 
                     // save the [begining ending_indx) of the class
@@ -3207,37 +2045,10 @@
                     {
                         LogicError("LMSequenceReader::GetLabelOutput word %d should be at least equal to or larger than its class's left index %d; right index %d of its class should be larger or equal to left index %d of its class; word index %d should be smaller than its class's right index %d.\n",
                             (int) wrd, (int) lft, (int) rgt, (int) lft, (int) wrd, (int) rgt);
->>>>>>> b7053a3b
                     }
                     labels.SetValue(2, j, (*m_classInfoLocal)(0, clsidx)); // begining index of the class
                     labels.SetValue(3, j, (*m_classInfoLocal)(1, clsidx)); // end index of the class
                 }
-<<<<<<< HEAD
-            }
-            else if (readerMode == ReaderMode::Softmax)
-            {
-                if (wrd == 0)
-                    labels.SetValue(0, j, epsilon + (ElemType)wrd);
-            }
-            else if (readerMode == ReaderMode::Unnormalize)
-            {
-                labels.SetValue(0, j, -(ElemType)wrd);
-                if (wrd == 0)
-                    labels.SetValue(0, j, -epsilon - (ElemType)wrd);
-            }
-
-#if 0   // This is fragile--if a line does not end with </s>, we will never get out of here. Instead, this is now set in GetMinibatchData().
-            // keep track of sentence ends. mSentenceEnd is read only in DataEnd(), which will then reset mProcessed[].
-            if (j == actualmbsize - 1) // if last entry then set mSentenceEnd to whether the word is the sentence-end symbol
-            {
-                // find numeric index of sentence-end token
-                LabelInfo& labelIn = m_labelInfo[(m_labelInfo[labelInfoOut].type == labelNextWord) ? labelInfoIn : labelInfoOut]; // m_labelInfo[labelInfoIn]; <-- This is what it was before, which triggered a bug and I think is wrong wrd comes from m_labelIdData, which is the output.
-                LabelIdType endSequenceIndex = GetIdFromLabel(labelIn.endSequence, labelIn);
-
-                mSentenceEnd = (wrd == (int)endSequenceIndex);
-            }
-#endif
-=======
             }
             else if (readerMode == ReaderMode::Softmax)
             {
@@ -3250,36 +2061,12 @@
                 if (wrd == 0)
                     labels.SetValue(0, j, -epsilon - (ElemType) wrd);
             }
->>>>>>> b7053a3b
         }
         // send it back to where it came from
         // Note: This may leave this object in BOTH locations, which is desirable for
         // class-based models which access the information on the CPU.
         labels.TransferFromDeviceToDevice(CPUDEVICE, curDevId, false, false, false);
-<<<<<<< HEAD
-    }
-
-#if 0
-    template <class ElemType>
-    int BatchSequenceReader<ElemType>::GetSentenceEndIdFromOutputLabel()
-    {
-
-        // now get the labels
-        LabelInfo& labelIn = m_labelInfo[labelInfoIn];
-        auto found = word4idx.find(labelIn.endSequence);
-
-        // not yet found, add to the map
-        if (found != word4idx.end())
-        {
-            return (int)found->second;
-        }
-        else
-            return -1;
-    }
-#endif
-=======
-    }
->>>>>>> b7053a3b
+    }
 
     template class BatchSequenceReader<double>;
     template class BatchSequenceReader<float>;
