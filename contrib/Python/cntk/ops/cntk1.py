--- conflicted
+++ resolved
@@ -440,20 +440,6 @@
         self.params_with_defaults = []
 
 
-<<<<<<< HEAD
-class ClipByValue(ComputationNode):
-
-    def __init__(self, x, minValue, maxValue, name='ClipByValue', var_name=None):
-        super(ClipByValue, self).__init__(
-            params=['x', 'minValue', 'maxValue'], name=name, var_name=var_name)
-        self.x = x
-        self.minValue = minValue
-        self.maxValue = maxValue
-        self.params_with_defaults = []
-
-
-=======
->>>>>>> a596d306
 class ColumnElementTimes(ComputationNode):
 
     def __init__(self, aVectorSequence, anotherVectorSequence, name='ColumnElementTimes', var_name=None):
