--- conflicted
+++ resolved
@@ -29,7 +29,6 @@
 
   </PropertyGroup>
 
-<<<<<<< HEAD
   <Choose>
     <When Condition="Exists('$(ACML_PATH)')">
       <PropertyGroup>
@@ -44,7 +43,7 @@
         <!-- TODO remove USE_ACML and USE_MKL once we remove all the dependencies on ACML -->    
       </PropertyGroup>
     </When>
-    <When Condition="'$(CNTK_MKL)' == '1' And '$(CNTK_SEQUENTIAL)' == '1'">
+    <When Condition="'$(CNTK_MKL)' == '1'">
       <PropertyGroup>    
         <MKLCustomVersion>1</MKLCustomVersion>
         <MKLDropDirectory>$(CNTK_MKL_PATH)\$(MKLCustomVersion)</MKLDropDirectory>
@@ -54,76 +53,33 @@
         <!-- TODO: check if MKLDropDirectory is existing, report error/warning if not found -->
         <MathIncludePath>$(MKLDropDirectory)\include</MathIncludePath>
         <MathDefine>USE_MKL</MathDefine>
-        <MathLibrayName>CNTK-Custom MKL Parallel (Version: $(MKLCustomVersion))</MathLibrayName>
-        <MathLibraryPath>$(MKLDropDirectory)\x64\parallel</MathLibraryPath>
-        <MathLinkLibrary>mkl_cntk_p.lib</MathLinkLibrary>
-        <MathDelayLoad>mkl_cntk_p.dll</MathDelayLoad>
-        <MathPostBuildPath>$(MathLibraryPath)\*.dll</MathPostBuildPath>
-        <UnitTestDlls>$(OutDir)mkl_cntk_p.dll;$(OutDir)libiomp5md.dll;</UnitTestDlls>
       </PropertyGroup>
-    </When>
-    <When Condition="'$(CNTK_MKL)' == '1' And '$(CNTK_SEQUENTIAL)' != '1'">
-      <PropertyGroup>            
-        <MKLCustomVersion>1</MKLCustomVersion>
-        <MKLDropDirectory>$(CNTK_MKL_PATH)\$(MKLCustomVersion)</MKLDropDirectory>
-        <!-- The prebuild custom MKL DLLs and header files have to be precopied into the directory defined by the user defined CNTK_MKL_PATH environment variable -->
-        <!-- inside this directory the MKLCustomVersion defines the version of the custom MKL DLLs to use in this project -->
-        <!-- this allows for multiple version of the custom DLLs present on the machine -->
-        <!-- TODO: check if MKLDropDirectory is existing, report error/warning if not found -->
-        <MathIncludePath>$(MKLDropDirectory)\include</MathIncludePath>
-        <MathDefine>USE_MKL</MathDefine>
-        <MathLibrayName>CNTK-Custom MKL Sequential (Version: $(MKLCustomVersion))</MathLibrayName>
-        <MathLibraryPath>$(MKLDropDirectory)\x64\sequential</MathLibraryPath>
-        <MathLinkLibrary>mkl_cntk_s.lib</MathLinkLibrary>
-        <MathDelayLoad>mkl_cntk_s.dll</MathDelayLoad>
-        <MathPostBuildPath>$(MathLibraryPath)\*.dll</MathPostBuildPath>
-        <UnitTestDlls>$(OutDir)mkl_cntk_s.dll;</UnitTestDlls>      
-      </PropertyGroup>
+      <Choose>
+        <When Condition="'$(CNTK_SEQUENTIAL)' != '1'">
+          <PropertyGroup>    
+            <MathLibrayName>CNTK-Custom MKL Parallel (Version: $(MKLCustomVersion))</MathLibrayName>
+            <MathLibraryPath>$(MKLDropDirectory)\x64\parallel</MathLibraryPath>
+            <MathLinkLibrary>mkl_cntk_p.lib</MathLinkLibrary>
+            <MathDelayLoad>mkl_cntk_p.dll</MathDelayLoad>
+            <MathPostBuildPath>$(MathLibraryPath)\*.dll</MathPostBuildPath>
+            <UnitTestDlls>$(OutDir)mkl_cntk_p.dll;$(OutDir)libiomp5md.dll;</UnitTestDlls>
+          </PropertyGroup>
+        </When>
+        <When Condition="'$(CNTK_SEQUENTIAL)' == '1'">
+          <PropertyGroup>            
+            <MathLibrayName>CNTK-Custom MKL Sequential (Version: $(MKLCustomVersion))</MathLibrayName>
+            <MathLibraryPath>$(MKLDropDirectory)\x64\sequential</MathLibraryPath>
+            <MathLinkLibrary>mkl_cntk_s.lib</MathLinkLibrary>
+            <MathDelayLoad>mkl_cntk_s.dll</MathDelayLoad>
+            <MathPostBuildPath>$(MathLibraryPath)\*.dll</MathPostBuildPath>
+            <UnitTestDlls>$(OutDir)mkl_cntk_s.dll;</UnitTestDlls>      
+          </PropertyGroup>
+        </When>
+      
+      </Choose>
     </When>
   </Choose>
   
-=======
-  <PropertyGroup Condition="Exists('$(ACML_PATH)')">
-    <MathLibrayName>ACML</MathLibrayName>
-    <MathIncludePath>$(ACML_PATH)\include</MathIncludePath>
-    <MathLibraryPath>$(ACML_PATH)\lib</MathLibraryPath>
-    <MathLinkLibrary>libacml_mp_dll.lib</MathLinkLibrary>
-    <MathDelayLoad>libacml_mp_dll.dll</MathDelayLoad>
-    <MathPostBuildPath>$(ACML_PATH)\lib\*.dll</MathPostBuildPath>
-    <UnitTestDlls>$(OutDir)libacml_mp_dll.dll;$(OutDir)libifcoremd.dll;$(OutDir)libifportmd.dll;$(OutDir)libiomp*.dll;$(OutDir)libmmd.dll;$(OutDir)svml_dispmd.dll;</UnitTestDlls>
-    <MathDefine>USE_ACML</MathDefine>
-    <!-- TODO remove USE_ACML and USE_MKL once we remove all the dependencies on ACML -->    
-  </PropertyGroup>
-
-  <PropertyGroup Condition="'$(CNTK_MKL)' == '1'">
-    <MKLCustomVersion>1</MKLCustomVersion>
-    <MKLDropDirectory>$(CNTK_MKL_PATH)\$(MKLCustomVersion)</MKLDropDirectory>
-    <!-- The prebuild custom MKL DLLs and header files have to be precopied into the directory defined by the user defined CNTK_MKL_PATH environment variable -->
-    <!-- inside this directory the MKLCustomVersion defines the version of the custom MKL DLLs to use in this project -->
-    <!-- this allows for multiple version of the custom DLLs present on the machine -->
-    <!-- TODO: check if MKLDropDirectory is existing, report error/warning if not found -->
-    <MathLibrayName>CNTK-Custom MKL Parallel (Version: $(MKLCustomVersion))</MathLibrayName>
-    <MathIncludePath>$(MKLDropDirectory)\include</MathIncludePath>
-    
-    <MathLibraryPath>$(MKLDropDirectory)\x64\parallel</MathLibraryPath>
-    <MathLinkLibrary>mkl_cntk_p.lib</MathLinkLibrary>
-    <MathDelayLoad>mkl_cntk_p.dll</MathDelayLoad>
-    <MathPostBuildPath>$(MathLibraryPath)\*.dll</MathPostBuildPath>
-    <UnitTestDlls>$(OutDir)mkl_cntk_p.dll;$(OutDir)libiomp5md.dll;</UnitTestDlls>
-    
-    <PropertyGroup Condition="'$(CNTK_SEQUENTIAL)' == '1'">
-      <MathLibrayName>CNTK-Custom MKL Sequential (Version: $(MKLCustomVersion))</MathLibrayName>
-      <MathLibraryPath>$(MKLDropDirectory)\x64\sequential</MathLibraryPath>
-      <MathLinkLibrary>mkl_cntk_s.lib</MathLinkLibrary>
-      <MathDelayLoad>mkl_cntk_s.dll</MathDelayLoad>
-      <MathPostBuildPath>$(MathLibraryPath)\*.dll</MathPostBuildPath>
-      <UnitTestDlls>$(OutDir)mkl_cntk_s.dll;</UnitTestDlls>
-    </PropertyGroup>
-    
-    <MathDefine>USE_MKL</MathDefine>
-  </PropertyGroup>
-
->>>>>>> fe06b50d
   <PropertyGroup Condition="'$(CudaVersion)' == '7.5'">
     <CudaPath>$(CUDA_PATH_V7_5)</CudaPath>
     <CudaRuntimeDll>cudart64_75.dll</CudaRuntimeDll>
